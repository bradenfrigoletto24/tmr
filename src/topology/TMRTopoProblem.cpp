/*
  This file is part of the package TMR for adaptive mesh refinement.

  Copyright (C) 2015 Georgia Tech Research Corporation.
  Additional copyright (C) 2015 Graeme Kennedy.
  All rights reserved.

  TMR is licensed under the Apache License, Version 2.0 (the "License");
  you may not use this software except in compliance with the License.
  You may obtain a copy of the License at

    http://www.apache.org/licenses/LICENSE-2.0

  Unless required by applicable law or agreed to in writing, software
  distributed under the License is distributed on an "AS IS" BASIS,
  WITHOUT WARRANTIES OR CONDITIONS OF ANY KIND, either express or implied.
  See the License for the specific language governing permissions and
  limitations under the License.
*/

#include "TMRTopoProblem.h"
#include "TMROctStiffness.h"
#include "TACSFunction.h"
#include "Solid.h"
#include "TMR_STLTools.h"
#include "TACSToFH5.h"
#include "TMRHelmholtz.h"
#include "TMR_TACSCreator.h"

/*
  Helmholtz filter creator classes
*/
class TMRQuadTACSHelmholtzCreator : public TMRQuadTACSCreator {
public:
  TMRQuadTACSHelmholtzCreator( double r ):
    TMRQuadTACSCreator(NULL){
    radius = r;
  }
  void createElements( int order,
                       TMRQuadForest *forest,
                       int num_elements,
                       TACSElement **elements ){
    TACSElement *elem = NULL;
    if (order == 2){
      elem = new TMRQuadHelmholtz<2>(radius);
    }
    else if (order == 3){
      elem = new TMRQuadHelmholtz<3>(radius);
    }
    else if (order == 4){
      elem = new TMRQuadHelmholtz<4>(radius);
    }
    else if (order == 5){
      elem = new TMRQuadHelmholtz<5>(radius);
    }
    else if (order == 6){
      elem = new TMRQuadHelmholtz<6>(radius);
    }

    for ( int i = 0; i < num_elements; i++ ){
      elements[i] = elem;
    }
  }

  double radius;
};

class TMROctTACSHelmholtzCreator : public TMROctTACSCreator {
public:
  TMROctTACSHelmholtzCreator( double r ):
    TMROctTACSCreator(NULL){
    radius = r;
  }
  void createElements( int order,
                       TMROctForest *forest,
                       int num_elements,
                       TACSElement **elements ){
    TACSElement *elem = NULL;
    if (order == 2){
      elem = new TMROctHelmholtz<2>(radius);
    }
    else if (order == 3){
      elem = new TMROctHelmholtz<3>(radius);
    }
    else if (order == 4){
      elem = new TMROctHelmholtz<4>(radius);
    }
    else if (order == 5){
      elem = new TMROctHelmholtz<5>(radius);
    }
    else if (order == 6){
      elem = new TMROctHelmholtz<6>(radius);
    }

    for ( int i = 0; i < num_elements; i++ ){
      elements[i] = elem;
    }
  }

  double radius;
};

/*
  Wrap a TACSBVec object with the ParOpt vector interface
*/
ParOptBVecWrap::ParOptBVecWrap( TACSBVec *_vec ){
  vec = _vec;
  vec->incref();
}

ParOptBVecWrap::~ParOptBVecWrap(){
  vec->decref();
}

/*
  Set all the values within the vector
*/
void ParOptBVecWrap::set( ParOptScalar alpha ){
  vec->set(alpha);
}

/*
  Zero all the entries in the vector
*/
void ParOptBVecWrap::zeroEntries(){
  vec->zeroEntries();
}

/*
  Copy the vector values
*/
void ParOptBVecWrap::copyValues( ParOptVec *pvec ){
  ParOptBVecWrap *avec = dynamic_cast<ParOptBVecWrap*>(pvec);
  if (avec){
    vec->copyValues(avec->vec);
  }
}

/*
  Compute the norm
*/
double ParOptBVecWrap::norm(){
  return vec->norm();
}

/*
  Compute the maximum absolute value of any entry in the vector
*/
double ParOptBVecWrap::maxabs(){
  TacsScalar *x = NULL;
  int size = vec->getArray(&x);

  double res = 0.0;
  for ( int i = 0; i < size; i++ ){
    if (fabs(TacsRealPart(x[i])) > res){
      res = fabs(TacsRealPart(x[i]));
    }
  }

  double infty_norm = 0.0;
  MPI_Allreduce(&res, &infty_norm, 1, MPI_DOUBLE, MPI_MAX,
                vec->getMPIComm());

  return infty_norm;
}

/*
  Compute the l1 norm of the vector
*/
double ParOptBVecWrap::l1norm(){
  TacsScalar *x = NULL;
  int size = vec->getArray(&x);

  double res = 0.0;
  for ( int i = 0; i < size; i++ ){
    res += fabs(TacsRealPart(x[i]));
  }

  double l1_norm = 0.0;
  MPI_Allreduce(&res, &l1_norm, 1, MPI_DOUBLE, MPI_SUM,
                vec->getMPIComm());

  return l1_norm;
}

/*
  Compute the dot product
*/
ParOptScalar ParOptBVecWrap::dot( ParOptVec *pvec ){
  ParOptBVecWrap *avec = dynamic_cast<ParOptBVecWrap*>(pvec);
  if (avec){
    return vec->dot(avec->vec);
  }
  return 0.0;
}

/*
  Compute multiple dot products simultaneously
*/
void ParOptBVecWrap::mdot( ParOptVec **vecs, int nvecs,
                           ParOptScalar *output ){
  TACSVec **tvecs = new TACSVec*[ nvecs ];
  for ( int k = 0; k < nvecs; k++ ){
    ParOptBVecWrap *wrap = dynamic_cast<ParOptBVecWrap*>(vecs[k]);
    tvecs[k] = NULL;
    if (wrap){
      tvecs[k] = wrap->vec;
    }
  }

  vec->mdot(tvecs, output, nvecs);
  delete [] tvecs;
}

/*
  Scale the vector
*/
void ParOptBVecWrap::scale( ParOptScalar alpha ){
  vec->scale(alpha);
}

/*
  Perform an axpy operation
*/
void ParOptBVecWrap::axpy( ParOptScalar alpha, ParOptVec *pvec ){
  ParOptBVecWrap *avec = dynamic_cast<ParOptBVecWrap*>(pvec);
  if (avec){
    return vec->axpy(alpha, avec->vec);
  }
}

/*
  Get the array (return the size) of the local part of the vector
*/
int ParOptBVecWrap::getArray( ParOptScalar **array ){
  TacsScalar *_array;
  int size = 0;
  size = vec->getArray(&_array);
  if (array){
    *array = _array;
  }
  return size;
}

/*
  Create the topology optimization problem
*/
TMRTopoProblem::TMRTopoProblem( int _nlevels,
                                TACSAssembler *_tacs[],
                                TMROctForest *_filter[],
                                TACSVarMap *_filter_maps[],
                                TACSBVecIndices *filter_indices[],
                                TACSMg *_mg,
                                double helmholtz_radius,
                                int _vars_per_node ):
 ParOptProblem(_tacs[0]->getMPIComm()){
  initialize(_nlevels, _tacs, _filter, NULL,
             _filter_maps, filter_indices, _mg,
             helmholtz_radius, _vars_per_node);
}

TMRTopoProblem::TMRTopoProblem( int _nlevels,
                                TACSAssembler *_tacs[],
                                TMRQuadForest *_filter[],
                                TACSVarMap *_filter_maps[],
                                TACSBVecIndices *filter_indices[],
                                TACSMg *_mg,
                                double helmholtz_radius,
                                int _vars_per_node ):
 ParOptProblem(_tacs[0]->getMPIComm()){
  initialize(_nlevels, _tacs, NULL, _filter,
             _filter_maps, filter_indices, _mg,
             helmholtz_radius, _vars_per_node);
}

void TMRTopoProblem::initialize( int _nlevels,
                                 TACSAssembler *_tacs[],
                                 TMROctForest *_oct_filter[],
                                 TMRQuadForest *_quad_filter[],
                                 TACSVarMap *_filter_maps[],
                                 TACSBVecIndices *filter_indices[],
                                 TACSMg *_mg,
                                 double helmholtz_radius,
                                 int _vars_per_node ){
  if (!_oct_filter && !_quad_filter){
    fprintf(stderr,
            "TMRTopoProblem: Quadtree and octree objects not provided.\n");
  }

  // Set the prefix to NULL
  prefix = NULL;

  // Get the processor rank
  int mpi_rank;
  MPI_Comm_rank(_tacs[0]->getMPIComm(), &mpi_rank);

  // Set the number of design variables per node i.e. multi-material or single
  // material
  vars_per_node = _vars_per_node;

  // Set the maximum number of indices
  max_local_size = 0;

  // The initial design variable values (may not be set)
  xinit = NULL;
  xlb = NULL;
  xub = NULL;

  // Set the number of levels
  nlevels = _nlevels;

  // Allocate arrays to store the assembler objects/forests
  tacs = new TACSAssembler*[ nlevels ];
  oct_filter = NULL;
  quad_filter = NULL;
  if (_oct_filter){
    oct_filter = new TMROctForest*[ nlevels ];
  }
  else {
    quad_filter = new TMRQuadForest*[ nlevels ];
  }

  for ( int k = 0; k < nlevels; k++ ){
    // Set the TACSAssembler objects for each level
    tacs[k] = _tacs[k];
    tacs[k]->incref();

    // Set the filter object
    if (_oct_filter){
      oct_filter[k] = _oct_filter[k];
      oct_filter[k]->incref();
    }
    else {
      quad_filter[k] = _quad_filter[k];
      quad_filter[k]->incref();
    }
  }

  // Allocate arrays to store the filter data
  filter_maps = new TACSVarMap*[ nlevels ];
  filter_dist = new TACSBVecDistribute*[ nlevels ];
  filter_dep_nodes = new TACSBVecDepNodes*[ nlevels ];

  // The design variable vector for each level
  x = new TACSBVec*[ nlevels ];

  // Set the helmholtz data to NULL
  helmholtz_tacs = NULL;
  helmholtz_ksm = NULL;
  helmholtz_mg = NULL;
  helmholtz_rhs = NULL;
  helmholtz_psi = NULL;
  helmholtz_vec = NULL;

  int use_helmholtz_filter = 0;
  if (helmholtz_radius > 0.0){
    use_helmholtz_filter = 1;
  }

  if (use_helmholtz_filter){
    // Allocate space for the assembler objects
    helmholtz_tacs = new TACSAssembler*[ nlevels ];

    // Create the Helmholtz creator objects
    TMROctTACSHelmholtzCreator *helmholtz_creator3d = NULL;
    TMRQuadTACSHelmholtzCreator *helmholtz_creator2d = NULL;

    if (oct_filter){
      helmholtz_creator3d = new TMROctTACSHelmholtzCreator(helmholtz_radius);
      helmholtz_creator3d->incref();
    }
    else {
      helmholtz_creator2d = new TMRQuadTACSHelmholtzCreator(helmholtz_radius);
      helmholtz_creator2d->incref();
    }

    for ( int k = 0; k < nlevels; k++ ){
      // Create the assembler object
      if (helmholtz_creator3d){
        helmholtz_tacs[k] =
          helmholtz_creator3d->createTACS(oct_filter[k],
                                          TACSAssembler::NATURAL_ORDER);
      }
      else {
        helmholtz_tacs[k] =
          helmholtz_creator2d->createTACS(quad_filter[k],
                                          TACSAssembler::NATURAL_ORDER);
      }
      helmholtz_tacs[k]->incref();

      // Extract the information that we need from the helmholtz
      // assembler object
      if (_filter_maps && filter_indices){
        filter_maps[k] = _filter_maps[k];
        filter_maps[k]->incref();

        // Create the distribution object for the design variables
        filter_dist[k] = new TACSBVecDistribute(filter_maps[k],
                                                filter_indices[k]);
        filter_dist[k]->incref();
      }
      else {
        filter_maps[k] = helmholtz_tacs[k]->getVarMap();
        filter_maps[k]->incref();

        filter_dist[k] = helmholtz_tacs[k]->getBVecDistribute();
        filter_dist[k]->incref();
      }

      filter_dep_nodes[k] = helmholtz_tacs[k]->getBVecDepNodes();
      if (filter_dep_nodes[k]){
        filter_dep_nodes[k]->incref();
      }

      // Create the design vector (can't use the helmholtz tacs
      // vectors because they have only one design variable per node)
      x[k] = new TACSBVec(filter_maps[k], vars_per_node, filter_dist[k],
                          filter_dep_nodes[k]);
      x[k]->incref();
    }

    // Create a temporary vector to store the design variables
    helmholtz_vec =
      new TACSBVec(filter_maps[0], vars_per_node, filter_dist[0],
                   filter_dep_nodes[0]);
    helmholtz_vec->incref();

    // Destroy the helmholtz creator object
    if (helmholtz_creator3d){
      helmholtz_creator3d->decref();
    }
    else {
      helmholtz_creator2d->decref();
    }

    // Create the vectors
    helmholtz_rhs = helmholtz_tacs[0]->createVec();
    helmholtz_psi = helmholtz_tacs[0]->createVec();
    helmholtz_rhs->incref();
    helmholtz_psi->incref();

    // Create the multigrid object
    double helmholtz_omega = 0.5;
    if (oct_filter){
      TMR_CreateTACSMg(nlevels, helmholtz_tacs, oct_filter,
                       &helmholtz_mg, helmholtz_omega);
    }
    else {
      TMR_CreateTACSMg(nlevels, helmholtz_tacs, quad_filter,
                       &helmholtz_mg, helmholtz_omega);
    }
    helmholtz_mg->incref();

    // Set up the solver
    int gmres_iters = 50;
    int nrestart = 5;
    int is_flexible = 0;

    // Create the GMRES object
    helmholtz_ksm = new GMRES(helmholtz_mg->getMat(0), helmholtz_mg,
                              gmres_iters, nrestart, is_flexible);
    helmholtz_ksm->incref();
    helmholtz_ksm->setMonitor(new KSMPrintStdout("Filter GMRES", mpi_rank, 10));
    helmholtz_ksm->setTolerances(1e-12, 1e-30);

    // Create the multigrid solver and factor it
    double alpha = 1.0, beta = 0.0, gamma = 0.0;
    helmholtz_mg->assembleJacobian(alpha, beta, gamma, NULL);
    helmholtz_mg->factor();

  }
  else {
    // Copy over the assembler objects and filters
    for ( int k = 0; k < nlevels; k++ ){
      filter_maps[k] = _filter_maps[k];
      filter_maps[k]->incref();

      // Create the distribution object for the design variables
      filter_dist[k] = new TACSBVecDistribute(filter_maps[k],
                                              filter_indices[k]);
      filter_dist[k]->incref();

      // By default the dependent nodes are not created unless needed
      filter_dep_nodes[k] = NULL;

      // Create the design variable vector for this level
      if ((oct_filter && oct_filter[k] &&
           oct_filter[k]->getInterpType() == TMR_BERNSTEIN_POINTS) ||
          (quad_filter && quad_filter[k] &&
           quad_filter[k]->getInterpType() == TMR_BERNSTEIN_POINTS)){
        // Extract the dependent node info from the oct filter
        int *dep_ptr, *dep_conn;
        const int *_dep_ptr, *_dep_conn;
        double *dep_weights;
        const double *_dep_weights;
        int num_dep_nodes = 0;
        if (oct_filter){
          num_dep_nodes =
            oct_filter[k]->getDepNodeConn(&_dep_ptr, &_dep_conn,
                                          &_dep_weights);
        }
        else {
          num_dep_nodes =
            quad_filter[k]->getDepNodeConn(&_dep_ptr, &_dep_conn,
                                           &_dep_weights);
        }

        // Copy over the dependent node data
        dep_ptr = new int[ num_dep_nodes+1 ];
        memcpy(dep_ptr, _dep_ptr, (num_dep_nodes+1)*sizeof(int));
        int dep_size = dep_ptr[num_dep_nodes];
        dep_conn = new int[ dep_size ];
        memcpy(dep_conn, _dep_conn, dep_size*sizeof(int));

        dep_weights = new double[ dep_size ];
        memcpy(dep_weights, _dep_weights, dep_size*sizeof(double));

        // Create the dependent node object
        filter_dep_nodes[k] = new TACSBVecDepNodes(num_dep_nodes,
                                                   &dep_ptr, &dep_conn,
                                                   &dep_weights);
        filter_dep_nodes[k]->incref();

        x[k] = new TACSBVec(filter_maps[k], vars_per_node, filter_dist[k],
                            filter_dep_nodes[k]);
      }
      else {
        // Create the design variable vector for this level
        x[k] = new TACSBVec(filter_maps[k], vars_per_node, filter_dist[k]);
      }
      x[k]->incref();
    }
  }

  // Now create the interpolation between filter levels
  filter_interp = new TACSBVecInterp*[ nlevels-1 ];

  for ( int k = 1; k < nlevels; k++ ){
    // Create the interpolation object
    filter_interp[k-1] = new TACSBVecInterp(filter_maps[k],
                                            filter_maps[k-1], vars_per_node);
    filter_interp[k-1]->incref();

    // Create the interpolation on the TMR side
    if (oct_filter){
      oct_filter[k-1]->createInterpolation(oct_filter[k], filter_interp[k-1]);
    }
    else {
      quad_filter[k-1]->createInterpolation(quad_filter[k], filter_interp[k-1]);
    }
    filter_interp[k-1]->initialize();
  }

  // Compute the max filter size
  for ( int k = 0; k < nlevels; k++ ){
    // Set the maximum local size
    const int *range;
    filter_maps[k]->getOwnerRange(&range);

    // Find the number of dependent nodes
    int ndep = 0;
    if (filter_dep_nodes[k]){
      ndep = filter_dep_nodes[k]->getDepNodes(NULL, NULL, NULL);
    }

    // Get the global indices and add its contribution to the
    // max. size of the local design variable vector
    TACSBVecIndices *indices = filter_dist[k]->getIndices();
    int size = vars_per_node*((range[mpi_rank+1] - range[mpi_rank]) +
                              indices->getNumIndices() + ndep);

    // Compute the total number of referenced nodes on this filter object
    int size2 = 0;
    if (oct_filter){
      size2 = vars_per_node*oct_filter[k]->getNodeNumbers(NULL);
    }
    else {
      size2 = vars_per_node*quad_filter[k]->getNodeNumbers(NULL);
    }

    // Update the maximum local size
    if (size > max_local_size){
      max_local_size = size;
    }
    if (size2 > max_local_size){
      max_local_size = size2;
    }
  }

  // Set the maximum local size
  xlocal = new TacsScalar[ max_local_size ];

  // The multigrid object
  mg = _mg;
  mg->incref();

  // Allocate an adjoint and df/du vector
  dfdu = tacs[0]->createVec();
  adjoint = tacs[0]->createVec();
  dfdu->incref();
  adjoint->incref();

  // Set up the solver
  int gmres_iters = 50;
  int nrestart = 5;
  int is_flexible = 0;
  ksm = new GMRES(mg->getMat(0), mg,
                  gmres_iters, nrestart, is_flexible);
  ksm->incref();
  ksm->setMonitor(new KSMPrintStdout("GMRES", mpi_rank, 10));
  ksm->setTolerances(1e-9, 1e-30);

  // Set the iteration count
  iter_count = 0;

  // Set the load case information
  num_load_cases = 0;
  forces = NULL;
  vars = NULL;

  // Set the load case information
  load_case_info = NULL;

  // Set the linear constraint info to NULL
  num_linear_con = 0;
  Alinear = NULL;
  linear_offset = NULL;

  // Set the objective weight information
  obj_weights = NULL;
  obj_funcs = NULL;

  // Set up the frequency constraint data
  freq = NULL;
  freq_eig_tol = 1e-8;
  num_freq_eigvals = 5;
  freq_ks_sum = 0.0;
  freq_ks_weight = 30.0;
  freq_offset = 0.0;
  freq_scale = 1.0;
  track_eigen_iters = 0;
  ksm_file = NULL;

  // Set up the buckling constraint data
  buck = NULL;
  buck_eig_tol = 1e-8;
  num_buck_eigvals = 5;
  buck_ks_sum = NULL;
  buck_ks_weight = 30.0;
  buck_offset = 0.0;
  buck_scale = 1.0;
}

/*
  Free the data stored in the object
*/
TMRTopoProblem::~TMRTopoProblem(){
  if (prefix){
    delete [] prefix;
  }

  // Decrease the reference counts
  for ( int k = 0; k < nlevels; k++ ){
    tacs[k]->decref();
    if (quad_filter && quad_filter[k]){
      quad_filter[k]->decref();
    }
    if (oct_filter && oct_filter[k]){
      oct_filter[k]->decref();
    }
    if (helmholtz_tacs && helmholtz_tacs[k]){
      helmholtz_tacs[k]->decref();
    }
    filter_maps[k]->decref();
    filter_dist[k]->decref();
    if (filter_dep_nodes[k]){
      filter_dep_nodes[k]->decref();
    }
    x[k]->decref();
  }
  delete [] tacs;
  if (quad_filter){
    delete [] quad_filter;
  }
  if (oct_filter){
    delete [] oct_filter;
  }

  delete [] filter_maps;
  delete [] filter_dist;
  delete [] filter_dep_nodes;
  delete [] x;

  if (helmholtz_tacs){
    delete [] helmholtz_tacs;
    helmholtz_mg->decref();
    helmholtz_ksm->decref();
    helmholtz_vec->decref();
    helmholtz_rhs->decref();
    helmholtz_psi->decref();
  }

  for ( int k = 0; k < nlevels-1; k++ ){
    filter_interp[k]->decref();
  }
  delete [] filter_interp;

  // Free the initial design variable values (if allocated)
  if (xinit){ xinit->decref(); }
  if (xlb){ xlb->decref(); }
  if (xub){ xub->decref(); }

  // Free the local temp array
  delete [] xlocal;

  // Free the solver/multigrid information
  mg->decref();
  ksm->decref();

  dfdu->decref();
  adjoint->decref();

  // Free the variables/forces
  if (forces){
    for ( int i = 0; i < num_load_cases; i++ ){
      if (forces[i]){ forces[i]->decref(); }
      vars[i]->decref();
    }
    delete [] forces;
    delete [] vars;
  }

  // Free the load case data
  for ( int i = 0; i < num_load_cases; i++ ){
    for ( int j = 0; j < load_case_info[i].num_funcs; j++ ){
      load_case_info[i].funcs[j]->decref();
    }
    if (load_case_info[i].stress_func){
      load_case_info[i].stress_func->decref();
    }
    if (load_case_info[i].funcs){
      delete [] load_case_info[i].funcs;
    }
    if (load_case_info[i].offset){
      delete [] load_case_info[i].offset;
    }
    if (load_case_info[i].scale){
      delete [] load_case_info[i].scale;
    }
  }

  // Free data for the linear constraint
  if (linear_offset){
    delete [] linear_offset;
  }
  if (Alinear){
    for ( int i = 0; i < num_linear_con; i++ ){
      if (Alinear[i]){ Alinear[i]->decref(); }
    }
  }

  // If the objective weights exist, delete them
  if (obj_weights){
    delete [] obj_weights;
  }

  // Delete the buckling and frequency TACS object
  if (freq){
    freq->decref();
  }

  // Free the array of KS weights
  if (obj_funcs){
    for ( int i = 0; i < num_load_cases; i++ ){
      if (obj_funcs[i]){ obj_funcs[i]->decref(); }
    }
  }
  if (ksm_file){
    ksm_file->decref();
  }
}

/*
  Set the directory prefix to use for this load case
*/
void TMRTopoProblem::setPrefix( const char *_prefix ){
  if (prefix){ delete [] prefix; }
  prefix = new char[ strlen(_prefix)+1 ];
  strcpy(prefix, _prefix);
}

/*
  Set the load cases for each problem
*/
void TMRTopoProblem::setLoadCases( TACSBVec **_forces, int _num_load_cases ){
  // Pre-incref the input forces
  for ( int i = 0; i < _num_load_cases; i++ ){
    if (_forces[i]){
      _forces[i]->incref();
    }
  }

  // Free the forces/variables if any exist
  if (forces){
    for ( int i = 0; i < num_load_cases; i++ ){
      if (forces[i]){
        forces[i]->decref();
      }
      vars[i]->decref();
    }
    delete [] forces;
    delete [] vars;
  }

  num_load_cases = _num_load_cases;
  forces = new TACSBVec*[ num_load_cases ];
  vars = new TACSBVec*[ num_load_cases ];
  for ( int i = 0; i < num_load_cases; i++ ){
    forces[i] = _forces[i];
    vars[i] = tacs[0]->createVec();
    vars[i]->incref();
  }

  // Allocate the load case information
  load_case_info = new LoadCaseInfo[ num_load_cases ];
  for ( int i = 0; i < num_load_cases; i++ ){
    load_case_info[i].num_funcs = 0;
    load_case_info[i].funcs = NULL;
    load_case_info[i].offset = NULL;
    load_case_info[i].scale = NULL;
    load_case_info[i].stress_func = NULL;
    load_case_info[i].stress_func_offset = 1.0;
    load_case_info[i].stress_func_scale = 1.0;
  }
}

/*
  Get the number of load cases
*/
int TMRTopoProblem::getNumLoadCases(){
  return num_load_cases;
}

/*
  Set the constraint functions for each of the specified load cases
*/
void TMRTopoProblem::addConstraints( int load_case,
                                     TACSFunction **funcs,
                                     const TacsScalar *offset,
                                     const TacsScalar *scale,
                                     int num_funcs ){
  if (!load_case_info){
    fprintf(stderr, "TMRTopoProblem error: Must call setLoadCases() \
      before adding constraints\n");
    return;
  }
  if (load_case < 0 || load_case >= num_load_cases){
    fprintf(stderr, "TMRTopoProblem error: Load case out of range\n");
    return;
  }

  for ( int i = 0; i < num_funcs; i++ ){
    funcs[i]->incref();
  }

  // Free the load case if it has been allocated before
  if (load_case_info[load_case].num_funcs > 0){
    for ( int j = 0; j < load_case_info[load_case].num_funcs; j++ ){
      load_case_info[load_case].funcs[j]->decref();
    }
    delete [] load_case_info[load_case].funcs;
    delete [] load_case_info[load_case].offset;
    delete [] load_case_info[load_case].scale;
  }

  // Allocate the data
  load_case_info[load_case].num_funcs = num_funcs;

  if (num_funcs > 0){
    load_case_info[load_case].funcs = new TACSFunction*[ num_funcs ];
    load_case_info[load_case].offset = new TacsScalar[ num_funcs ];
    load_case_info[load_case].scale = new TacsScalar[ num_funcs ];

    // Copy over the values
    for ( int i = 0; i < num_funcs; i++ ){
      load_case_info[load_case].funcs[i] = funcs[i];
      load_case_info[load_case].offset[i] = offset[i];
      load_case_info[load_case].scale[i] = scale[i];
    }
  }
  else {
    load_case_info[load_case].funcs = NULL;
    load_case_info[load_case].stress_func = NULL;
    load_case_info[load_case].offset = NULL;
    load_case_info[load_case].scale = NULL;
  }
}

/*
  Add a stress constraint to the given load case using the TMRStressConstraint
  class
*/
void TMRTopoProblem::addStressConstraint( int load_case,
                                          TMRStressConstraint *stress_func,
                                          TacsScalar constr_offset,
                                          TacsScalar constr_scale ){
  load_case_info[load_case].stress_func = stress_func;
  load_case_info[load_case].stress_func_offset = constr_offset;
  load_case_info[load_case].stress_func_scale = constr_scale;
  load_case_info[load_case].stress_func->incref();
}

/*
  Add linear constraints to the problem.
*/
void TMRTopoProblem::addLinearConstraints( ParOptVec **vecs,
                                           TacsScalar *offset,
                                           int _ncon ){
  for ( int i = 0; i < _ncon; i++ ){
    vecs[i]->incref();
  }

  if (linear_offset){
    delete [] linear_offset;
  }
  if (Alinear){
    for ( int i = 0; i < num_linear_con; i++ ){
      Alinear[i]->decref();
    }
    delete [] Alinear;
  }

  // Allocate the new space
  num_linear_con = _ncon;
  linear_offset = new TacsScalar[ num_linear_con ];
  Alinear = new ParOptVec*[ num_linear_con ];
  for ( int i = 0; i < num_linear_con; i++ ){
    linear_offset[i] = offset[i];
    Alinear[i] = vecs[i];
  }
}

/*
  Add a natural frequency constraint
*/
void TMRTopoProblem::addFrequencyConstraint( double sigma,
                                             int num_eigvals,
                                             TacsScalar ks_weight,
                                             TacsScalar offset,
                                             TacsScalar scale,
                                             int max_subspace_size,
                                             double eigtol,
                                             int use_jd,
                                             int fgmres_size,
                                             double eig_rtol,
                                             double eig_atol,
                                             int num_recycle,
                                             JDRecycleType recycle_type,
                                             int _track_eigen_iters ){
  if (!freq){
    // Create a mass matrix for the frequency constraint
    TACSMat *mmat = tacs[0]->createMat();
    if (use_jd){
      // Create the preconditioner matrix
      TACSMat *kmat = tacs[0]->createMat();
      TACSMat *pcmat = mg->getMat(0);

      // Get preconditioner from Mg
      TACSPc *pc = mg;

      freq = new TACSFrequencyAnalysis(tacs[0], sigma, mmat,
                                       kmat, pcmat, pc,
                                       max_subspace_size, fgmres_size,
                                       num_eigvals, eigtol, eig_rtol,
                                       eig_atol, num_recycle, recycle_type);
    }
    else{
      // Create the frequency analysis object
      freq = new TACSFrequencyAnalysis(tacs[0], sigma, mmat,
                                       mg->getMat(0), ksm,
                                       max_subspace_size, num_eigvals,
                                       eigtol);
    }
    freq->incref();
  }

  // Set a parameters that control how the natural frequency
  // constraint is implemented
  freq_eig_tol = eigtol;
  num_freq_eigvals = num_eigvals;
  freq_ks_sum = 0.0;
  freq_ks_weight = ks_weight;
  freq_offset = offset;
  freq_scale = scale;
  track_eigen_iters = _track_eigen_iters;
  if (track_eigen_iters){
    // Get the processor rank
    int mpi_rank;
    char line[256];
    MPI_Comm_rank(tacs[0]->getMPIComm(), &mpi_rank);
    if (use_jd){
      sprintf(line, "eigen_iteration_jd_recycle%02d_res%d.dat", num_recycle,
	      track_eigen_iters);

    }
    else {
      sprintf(line, "eigen_iteration_lanczos_res%d.dat",track_eigen_iters);
    }
    ksm_file = new KSMPrintFile(line,
                                "KSM", mpi_rank, 1);
    ksm_file->incref();
  }
}

/*
  Add a buckling constraint
*/
void TMRTopoProblem::addBucklingConstraint( double sigma,
                                            int num_eigvals,
                                            TacsScalar ks_weight,
                                            TacsScalar offset,
                                            TacsScalar scale,
                                            int max_lanczos,
                                            double eigtol ){
  if (!buck){

    // Create a geometric stiffness matrix for buckling constraint
    TACSMat *gmat = tacs[0]->createMat();
    TACSMat *kmat = tacs[0]->createMat();
    TACSMat *aux_mat;
    ksm->getOperators(&aux_mat, NULL);

    buck = new TACSLinearBuckling*[ num_load_cases ];
    buck_ks_sum = new TacsScalar[ num_load_cases ];
    for ( int i = 0; i < num_load_cases; i++ ){
      // Create the buckling analysis object
      buck[i] = new TACSLinearBuckling(tacs[0], sigma, gmat, kmat,
                                       aux_mat, ksm, max_lanczos,
                                       num_eigvals, eigtol);

      buck[i]->incref();
    }
  }

  // Set a parameters that control how the natural frequency
  // constraint is implemented
  buck_eig_tol = eigtol;
  num_buck_eigvals = num_eigvals;
  memset(buck_ks_sum, 0.0, num_load_cases*sizeof(TacsScalar));
  buck_ks_weight = ks_weight;
  buck_offset = offset;
  buck_scale = scale;
}

/*
  Set the objective weight values - this indicates a compliance objective
*/
void TMRTopoProblem::setObjective( const TacsScalar *_obj_weights ){
  if (!obj_weights){
    obj_weights = new TacsScalar[ num_load_cases ];
  }
  if (obj_funcs){
    for ( int i = 0; i < num_load_cases; i++ ){
      if (obj_funcs[i]){ obj_funcs[i]->decref(); }
    }
  }
  for ( int i = 0; i < num_load_cases; i++ ){
    obj_weights[i] = _obj_weights[i];
  }
}

/*
  Set the objective weight values - this indicates a compliance objective
*/
void TMRTopoProblem::setObjective( const TacsScalar *_obj_weights,
                                   TACSFunction **_obj_funcs ){
  if (!obj_weights){
    obj_weights = new TacsScalar[ num_load_cases ];
  }
  if (!obj_funcs){
    obj_funcs = new TACSFunction*[ num_load_cases ];
  }
  else {
    for ( int i = 0; i < num_load_cases; i++ ){
      if (obj_funcs[i]){ obj_funcs[i]->decref(); }
    }
  }
  for ( int i = 0; i < num_load_cases; i++ ){
    obj_weights[i] = _obj_weights[i];
    obj_funcs[i] = _obj_funcs[i];
    obj_funcs[i]->incref();
  }
}

/*
  Initialize the problem sizes
*/
void TMRTopoProblem::initialize(){
  // Add up the total number of constraints
  int num_constraints = num_linear_con;
  for ( int i = 0; i < num_load_cases; i++ ){
    num_constraints += load_case_info[i].num_funcs;
    if (load_case_info[i].stress_func){
      num_constraints++;
    }
  }

  if (freq){
    num_constraints++;
  }
  if (buck){
    for ( int i = 0; i < num_load_cases; i++ ){
      num_constraints++;
    }
  }

  // Set the problem sizes
  int nvars = x[0]->getArray(NULL);
  int nw = 0;
  int nwblock = 0;
  if (vars_per_node > 1){
    nw = nvars/vars_per_node;
    nwblock = 1;
  }

  setProblemSizes(nvars, num_constraints, nw, nwblock);
}

/*
  Set the initial design variable values
*/
void TMRTopoProblem::setInitDesignVars( ParOptVec *xvars,
                                        ParOptVec *lb,
                                        ParOptVec *ub ){
  // Create the design vector if it doesn't exist
  if (xvars){
    if (!xinit){
      xinit = createDesignVec();
      xinit->incref();
    }

    // Copy over the local values
    xinit->copyValues(xvars);
    setDesignVars(xinit);
  }

  // Copy over the lower bound
  if (lb){
    if (!xlb){
      xlb = createDesignVec();
      xlb->incref();
    }
    xlb->copyValues(lb);
  }

  // Copy over the upper bound
  if (ub){
    if (!xub){
      xub = createDesignVec();
      xub->incref();
    }
    xub->copyValues(ub);
  }
}

/*
  Set the iteration count
*/
void TMRTopoProblem::setIterationCounter( int iter ){
  iter_count = iter;
}

/*
  Create a design variable vector
*/
ParOptVec *TMRTopoProblem::createDesignVec(){
  if (quad_filter){
    return new ParOptBVecWrap(new TACSBVec(filter_maps[0],
                                           vars_per_node,
                                           filter_dist[0],
                                           filter_dep_nodes[0]));
  }
  else {
    return new ParOptBVecWrap(new TACSBVec(filter_maps[0],
                                           vars_per_node,
                                           filter_dist[0],
                                           filter_dep_nodes[0]));
  }
}

/*
  Compute the volume corresponding to each node within the filter
*/
TACSBVec* TMRTopoProblem::createVolumeVec( double Xscale ){
  // Get the dependent nodes and weight values
  const int *dep_ptr, *dep_conn;
  const double *dep_weights;
  int ndep = oct_filter[0]->getDepNodeConn(&dep_ptr, &dep_conn,
                                           &dep_weights);

  // Copy over the data
  int *dptr = new int[ ndep+1 ];
  int *dconn = new int[ dep_ptr[ndep] ];
  double *dweights = new double[ dep_ptr[ndep] ];
  memcpy(dptr, dep_ptr, (ndep+1)*sizeof(int));
  memcpy(dconn, dep_conn, dep_ptr[ndep]*sizeof(int));
  memcpy(dweights, dep_weights, dep_ptr[ndep]*sizeof(double));
  TACSBVecDepNodes *dep_nodes = new TACSBVecDepNodes(ndep, &dptr,
						     &dconn, &dweights);

  TACSBVec *vec = new TACSBVec(filter_maps[0], 1, filter_dist[0], dep_nodes);
  vec->zeroEntries();

  // Get the octants
  TMROctantArray *octants;
  oct_filter[0]->getOctants(&octants);

  // Get the array of octants
  int size;
  TMROctant *array;
  octants->getArray(&array, &size);

  // Get the nodes
  const int *conn;
  oct_filter[0]->getNodeConn(&conn);

  // Get the node locations from the filter
  TMRPoint *X;
  oct_filter[0]->getPoints(&X);

  // Allocate the memory required
  int order = oct_filter[0]->getMeshOrder();
  int num_nodes = order*order*order;
  double *N = new double[ num_nodes ];
  double *Na = new double[ num_nodes ];
  double *Nb = new double[ num_nodes ];
  double *Nc = new double[ num_nodes ];
  TMRPoint *Xpts = new TMRPoint[ num_nodes ];
  TacsScalar *area = new TacsScalar[ num_nodes ];

  // Get the quadrature points/weights
  const double *quadPts;
  const double *quadWts;
  int npts = FElibrary::getGaussPtsWts(order, &quadPts, &quadWts);

  // Loop over the elements
  for ( int i = 0; i < size; i++ ){
    // Retrieve the node numbers and x/y/z locations for element i
    // within the mesh
    for ( int kk = 0; kk < order; kk++ ){
      for ( int jj = 0; jj < order; jj++ ){
        for ( int ii = 0; ii < order; ii++ ){
          const int offset = ii + jj*order + kk*order*order;
          const int node = conn[num_nodes*i + offset];
          int index = oct_filter[0]->getLocalNodeNumber(node);

          // Copy the node location
          Xpts[offset] = X[index];
        }
      }
    }

    // Set the area
    memset(area, 0, num_nodes*sizeof(TacsScalar));

    for ( int kk = 0; kk < npts; kk++ ){
      for ( int jj = 0; jj < npts; jj++ ){
        for ( int ii = 0; ii < npts; ii++ ){
          double pt[3];
          pt[0] = quadPts[ii];
          pt[1] = quadPts[jj];
          pt[2] = quadPts[kk];

          // Compute the quadrature weight
          double wt = quadWts[ii]*quadWts[jj]*quadWts[kk];

          // Evaluate the derivative of the shape functions
          oct_filter[0]->evalInterp(pt, N, Na, Nb, Nc);

          // Compute the Jacobian transformation
          TacsScalar J[9];
          memset(J, 0, 9*sizeof(TacsScalar));
          for ( int j = 0; j < 8; j++ ){
            J[0] += Na[j]*Xpts[j].x*Xscale;
            J[1] += Nb[j]*Xpts[j].x*Xscale;
            J[2] += Nc[j]*Xpts[j].x*Xscale;

            J[3] += Na[j]*Xpts[j].y*Xscale;
            J[4] += Nb[j]*Xpts[j].y*Xscale;
            J[5] += Nc[j]*Xpts[j].y*Xscale;

            J[6] += Na[j]*Xpts[j].z*Xscale;
            J[7] += Nb[j]*Xpts[j].z*Xscale;
            J[8] += Nc[j]*Xpts[j].z*Xscale;
          }

          // Add the determinant to the area - the weights in this
          // case are just = 1.0
          TacsScalar det = FElibrary::jacobian3d(J);
          for ( int j = 0; j < num_nodes; j++ ){
            area[j] += wt*det*N[j];
          }
        }
      }
    }

    // Add the values to the vector
    vec->setValues(num_nodes, &conn[num_nodes*i], area, TACS_ADD_VALUES);
  }

  // Free the element-related data
  delete [] N;
  delete [] Na;
  delete [] Nb;
  delete [] Nc;
  delete [] Xpts;
  delete [] area;

  vec->beginSetValues(TACS_ADD_VALUES);
  vec->endSetValues(TACS_ADD_VALUES);

  return vec;
}

/*
  Compute the volume corresponding to each node within the filter
*/
TACSBVec* TMRTopoProblem::createAreaVec( double Xscale ){
  // Get the dependent nodes and weight values
  const int *dep_ptr, *dep_conn;
  const double *dep_weights;
  int ndep = quad_filter[0]->getDepNodeConn(&dep_ptr, &dep_conn,
                                            &dep_weights);

  // Copy over the data
  int *dptr = new int[ ndep+1 ];
  int *dconn = new int[ dep_ptr[ndep] ];
  double *dweights = new double[ dep_ptr[ndep] ];
  memcpy(dptr, dep_ptr, (ndep+1)*sizeof(int));
  memcpy(dconn, dep_conn, dep_ptr[ndep]*sizeof(int));
  memcpy(dweights, dep_weights, dep_ptr[ndep]*sizeof(double));
  TACSBVecDepNodes *dep_nodes = new TACSBVecDepNodes(ndep, &dptr,
						     &dconn, &dweights);

  TACSBVec *vec = new TACSBVec(filter_maps[0], 1, filter_dist[0], dep_nodes);
  vec->zeroEntries();

  // Get the quadrants
  TMRQuadrantArray *quadrants;
  quad_filter[0]->getQuadrants(&quadrants);

  // Get the array of quadrants
  int size;
  TMRQuadrant *array;
  quadrants->getArray(&array, &size);

  // Get the nodes
  const int *conn;
  quad_filter[0]->getNodeConn(&conn);

  // Get the node locations from the filter
  TMRPoint *X;
  quad_filter[0]->getPoints(&X);

  // Allocate the memory required
  int order = quad_filter[0]->getMeshOrder();
  int num_nodes = order*order;
  double *N = new double[ num_nodes ];
  double *Na = new double[ num_nodes ];
  double *Nb = new double[ num_nodes ];
  TMRPoint *Xpts = new TMRPoint[ num_nodes ];
  TacsScalar *area = new TacsScalar[ num_nodes ];

  // Get the quadrature points/weights
  const double *quadPts;
  const double *quadWts;
  int npts = FElibrary::getGaussPtsWts(order, &quadPts, &quadWts);

  // Loop over the elements
  for ( int i = 0; i < size; i++ ){
    // Retrieve the node numbers and x/y/z locations for element i
    // within the mesh
    for ( int jj = 0; jj < order; jj++ ){
      for ( int ii = 0; ii < order; ii++ ){
        const int offset = ii + jj*order;
        const int node = conn[num_nodes*i + offset];
        int index = quad_filter[0]->getLocalNodeNumber(node);

        // Copy the node location
        Xpts[offset] = X[index];
      }
    }

    // Set the area
    memset(area, 0, num_nodes*sizeof(TacsScalar));

    for ( int jj = 0; jj < npts; jj++ ){
      for ( int ii = 0; ii < npts; ii++ ){
        double pt[2];
        pt[0] = quadPts[ii];
        pt[1] = quadPts[jj];

        // Compute the quadrature weight
        double wt = quadWts[ii]*quadWts[jj];

        // Evaluate the derivative of the shape functions
        quad_filter[0]->evalInterp(pt, N, Na, Nb);

        // Compute the Jacobian transformation
        TacsScalar J[4];
        memset(J, 0, 4*sizeof(TacsScalar));
        for ( int j = 0; j < 4; j++ ){
          J[0] += Na[j]*Xpts[j].x*Xscale;
          J[1] += Nb[j]*Xpts[j].x*Xscale;

          J[2] += Na[j]*Xpts[j].y*Xscale;
          J[3] += Nb[j]*Xpts[j].y*Xscale;
        }

        // Add the determinant to the area - the weights in this
        // case are just = 1.0
        TacsScalar det = FElibrary::jacobian2d(J);
        for ( int j = 0; j < num_nodes; j++ ){
          area[j] += wt*det*N[j];
        }
      }
    }

    // Add the values to the vector
    vec->setValues(num_nodes, &conn[num_nodes*i], area, TACS_ADD_VALUES);
  }

  // Free the element-related data
  delete [] N;
  delete [] Na;
  delete [] Nb;
  delete [] Xpts;
  delete [] area;

  vec->beginSetValues(TACS_ADD_VALUES);
  vec->endSetValues(TACS_ADD_VALUES);

  return vec;
}

/*
  Set whether these should be considered sparse inequalities
*/
int TMRTopoProblem::isSparseInequality(){
  // These are sparse equality constraints
  return 0;
}

/*
  Use the inequality constraint - this seems to work better
*/
int TMRTopoProblem::isDenseInequality(){
  // These are sparse inequality constraints
  return 1;
}

/*
  Always use the lower bound variables
*/
int TMRTopoProblem::useLowerBounds(){
  return 1;
}

/*
  We impose an upper bound on the variables even though in the case
  when we have reciprocal variables they are not really defeind.
*/
int TMRTopoProblem::useUpperBounds(){
  if (vars_per_node > 1){
    return 0;
  }
  return 1;
}

/*
  Set the initial design variables
*/
void TMRTopoProblem::getVarsAndBounds( ParOptVec *xvec,
                                       ParOptVec *lbvec,
                                       ParOptVec *ubvec ){
  int mpi_rank;
  MPI_Comm_rank(tacs[0]->getMPIComm(), &mpi_rank);
  if (xvec){
    // If the initial design vector exists, copy it directly
    if (xinit){
      xvec->copyValues(xinit);
    }
    else {
      ParOptBVecWrap *wrap = dynamic_cast<ParOptBVecWrap*>(xvec);
      if (wrap){
        // Get the design variable values from TACS directly
        memset(xlocal, 0, max_local_size*sizeof(TacsScalar));
        tacs[0]->getDesignVars(xlocal, max_local_size);

        // Set the local values into the vector
        setBVecFromLocalValues(0, xlocal, wrap->vec, TACS_INSERT_VALUES);

        // Insert the values across all processors
        wrap->vec->beginDistributeValues();
        wrap->vec->endDistributeValues();
        wrap->vec->beginSetValues(TACS_INSERT_VALUES);
        wrap->vec->endSetValues(TACS_INSERT_VALUES);        
      }
    }
  }

  // Handle the lower and upper bounds
  if (lbvec || ubvec){
    int has_lower = 0, has_upper = 0;
    if (lbvec && xlb){
      has_lower = 1;
      lbvec->copyValues(xlb);
    }
    if (ubvec && xub){
      has_upper = 1;
      ubvec->copyValues(xub);
    }

    if (!(has_lower && has_upper)){
      // Get the design variable values from TACS
      TacsScalar *upper = new TacsScalar[ max_local_size ];
      memset(xlocal, 0, max_local_size*sizeof(TacsScalar));
      memset(upper, 0, max_local_size*sizeof(TacsScalar));
      tacs[0]->getDesignVarRange(xlocal, upper, max_local_size);

      if (!has_lower){
        ParOptBVecWrap *lbwrap = dynamic_cast<ParOptBVecWrap*>(lbvec);
        if (lbwrap){
          lbwrap->vec->zeroEntries();
          // Set the values from the local array
          setBVecFromLocalValues(0, xlocal, lbwrap->vec, TACS_ADD_VALUES);
          lbwrap->vec->beginSetValues(TACS_ADD_VALUES);
          lbwrap->vec->endSetValues(TACS_ADD_VALUES);
        }
      }
      if (!has_upper){        
        ParOptBVecWrap *ubwrap = dynamic_cast<ParOptBVecWrap*>(ubvec);
        if (ubwrap){
          ubwrap->vec->zeroEntries();
          setBVecFromLocalValues(0, upper, ubwrap->vec, TACS_ADD_VALUES);
          ubwrap->vec->beginSetValues(TACS_ADD_VALUES);
          ubwrap->vec->endSetValues(TACS_ADD_VALUES);
        }
      }
      delete [] upper;
    }
  }
}

/*
  Get the local values of the design variables from the TACSBVec
  object and set them in xlocal.

  This function requires that the values already be distributed
  between processors so that the external values (owned by other
  processors) are correct.

  input:
  vec:     the design variable vector

  output:
  xlocal:  the local design variable array

  returns: the number of design variables on this processor
*/
int TMRTopoProblem::getLocalValuesFromBVec( int level,
                                            TACSBVec *vec,
                                            TacsScalar *xloc ){
  // If it is for a quadtree problem
  if (quad_filter &&
      quad_filter[level]->getInterpType() == TMR_BERNSTEIN_POINTS){
    const int *node_numbers;
    int num_nodes = quad_filter[level]->getNodeNumbers(&node_numbers);
    vec->getValues(num_nodes, node_numbers, &xloc[0]);
    return num_nodes;
  }
  else if (oct_filter &&
           oct_filter[level]->getInterpType() == TMR_BERNSTEIN_POINTS){
    const int *node_numbers;
    int num_nodes = oct_filter[level]->getNodeNumbers(&node_numbers);
    vec->getValues(num_nodes, node_numbers, &xloc[0]);
    return num_nodes;
  }
  else {
    TacsScalar *x_vals, *x_ext_vals;
    int size = vec->getArray(&x_vals);
    int ext_size = vec->getExtArray(&x_ext_vals);

    memcpy(xloc, x_vals, size*sizeof(TacsScalar));
    if (x_ext_vals){
      memcpy(&xloc[size], x_ext_vals, ext_size*sizeof(TacsScalar));
    }
    return size + ext_size;
  }
}

/*
  Set the values into the TACSBVec object using the local
  size
*/
void TMRTopoProblem::setBVecFromLocalValues( int level,
                                             const TacsScalar *xloc,
                                             TACSBVec *vec,
                                             TACSBVecOperation op ){
  if (quad_filter &&
      quad_filter[level]->getInterpType() == TMR_BERNSTEIN_POINTS){
    const int *node_numbers;
    int num_nodes = quad_filter[level]->getNodeNumbers(&node_numbers);
    vec->setValues(num_nodes, node_numbers, xloc, op);
  }
  else if (oct_filter &&
           oct_filter[level]->getInterpType() == TMR_BERNSTEIN_POINTS){
    const int *node_numbers;
    int num_nodes = oct_filter[level]->getNodeNumbers(&node_numbers);
    vec->setValues(num_nodes, node_numbers, xloc, op);
  }
  else {
    TacsScalar *x_vals, *x_ext_vals;
    int size = vec->getArray(&x_vals);
    int ext_size = vec->getExtArray(&x_ext_vals);
    memcpy(x_vals, xloc, size*sizeof(TacsScalar));
    if (x_ext_vals){
      memcpy(x_ext_vals, &xloc[size], ext_size*sizeof(TacsScalar));
    }
  }
}

/*
  Apply the Helmholtz filter to the design variables.

  Here the input/output vector are the same
*/
void TMRTopoProblem::applyHelmholtzFilter( TACSBVec *xvars ){
  if (helmholtz_tacs){
    // Get the number of local elements
    int num_elements = helmholtz_tacs[0]->getNumElements();

    // Get the maximum number of nodes per element (all elements in
    // this assembler object have the same number of nodes)
    int max_nodes = helmholtz_tacs[0]->getMaxElementNodes();

    // Get all of the elements in the filter
    TACSElement **elements = helmholtz_tacs[0]->getElements();

    // Allocate space for element-level data
    double *N = new double[ max_nodes ];
    TacsScalar *Xpts = new TacsScalar[ 3*max_nodes ];
    TacsScalar *x_values = new TacsScalar[ vars_per_node*max_nodes ];
    TacsScalar *rhs_values = new TacsScalar[ max_nodes ];

    for ( int k = 0; k < vars_per_node; k++ ){
      // Zero the entries in the RHS vector
      helmholtz_rhs->zeroEntries();
      helmholtz_tacs[0]->zeroVariables();
      
      for ( int i = 0; i < num_elements; i++ ){
        // Get the values for this element
        int len;
        const int *nodes;
        helmholtz_tacs[0]->getElement(i, &nodes, &len);
        helmholtz_tacs[0]->getElement(i, Xpts);

        // Get the values of the design variables at the nodes
        xvars->getValues(len, nodes, x_values);

        // Zero the values on the right-hand-side
        memset(rhs_values, 0, max_nodes*sizeof(TacsScalar));

        // Get the number of quadrature points
        const int num_quad_pts = elements[i]->getNumGaussPts();

        // Perform the integration over the element
        for ( int n = 0; n < num_quad_pts; n++ ){
          double pt[3];
          double wt = elements[i]->getGaussWtsPts(n, pt);
          TacsScalar h = elements[i]->getDetJacobian(pt, Xpts);
          h *= wt;

          elements[i]->getShapeFunctions(pt, N);

          for ( int ii = 0; ii < max_nodes; ii++ ){
            const double *ns = N;
            const TacsScalar *xs = &x_values[k];
            TacsScalar v = 0.0;
            for ( int jj = 0; jj < max_nodes; jj++ ){
              v += ns[0]*xs[0];
              ns++;
              xs += vars_per_node;
            }
            rhs_values[ii] += h*N[ii]*v;
          }
        }

        helmholtz_rhs->setValues(len, nodes, rhs_values, TACS_ADD_VALUES);
      }

      // Complete the assembly process
      helmholtz_rhs->beginSetValues(TACS_ADD_VALUES);
      helmholtz_rhs->endSetValues(TACS_ADD_VALUES);
      
      // Solve for the filtered values of the design variables
      helmholtz_ksm->solve(helmholtz_rhs, helmholtz_psi);
      helmholtz_tacs[0]->reorderVec(helmholtz_psi);
      helmholtz_tacs[0]->setVariables(helmholtz_psi);
      
      unsigned int write_flag = (TACSElement::OUTPUT_NODES |
                                 TACSElement::OUTPUT_DISPLACEMENTS);
      TACSToFH5 *f5 = NULL;
      if (oct_filter){
        f5 = new TACSToFH5(helmholtz_tacs[0], TACS_POISSON_3D_ELEMENT,
                           write_flag);
      }
      else {
        f5 = new TACSToFH5(helmholtz_tacs[0], TACS_POISSON_2D_ELEMENT,
                           write_flag);
      }
      f5->incref();
      char outfile[256];
      sprintf(outfile, "%s/tacs_var%d_output%04d.f5", prefix, k, iter_count);
      f5->writeToFile(outfile);
      f5->decref();
      
  
      // Get the output array
      TacsScalar *xarr;
      xvars->getArray(&xarr);

      // Get the Helmholtz solution vector
      TacsScalar *hpsi;
      const int size = helmholtz_psi->getArray(&hpsi);

      for ( int i = 0; i < size; i++ ){
        xarr[vars_per_node*i + k] = hpsi[i];
      }      
    }
    iter_count++;

    delete [] N;
    delete [] Xpts;
    delete [] x_values;
    delete [] rhs_values;
  }
}

/*
  Compute the sensitivity w.r.t the Helmholtz filter
*/
void TMRTopoProblem::reverseHelmholtzFilter( TACSBVec *input,
                                             TACSBVec *output ){
  if (helmholtz_tacs){
    output->zeroEntries();
    // Get the number of local elements
    int num_elements = helmholtz_tacs[0]->getNumElements();

    // Get the maximum number of nodes per element (all elements in
    // this assembler object have the same number of nodes)
    int max_nodes = helmholtz_tacs[0]->getMaxElementNodes();

    // Get all of the elements in the filter
    TACSElement **elements = helmholtz_tacs[0]->getElements();

    // Allocate space for element-level data
    double *N = new double[ max_nodes ];
    TacsScalar *Xpts = new TacsScalar[ 3*max_nodes ];
    TacsScalar *x_values = new TacsScalar[ vars_per_node*max_nodes ];
    TacsScalar *psi_values = new TacsScalar[ max_nodes ];

    for ( int k = 0; k < vars_per_node; k++ ){
      // Get the input array
      TacsScalar *xarr;
      input->getArray(&xarr);

      // Get the Helmholtz solution vector
      TacsScalar *hrhs;
      const int size = helmholtz_rhs->getArray(&hrhs);

      for ( int i = 0; i < size; i++ ){
        hrhs[i] = xarr[vars_per_node*i + k];
      }
      
      // Solve for the filtered values of the design variables
      helmholtz_ksm->solve(helmholtz_rhs, helmholtz_psi);
      helmholtz_tacs[0]->reorderVec(helmholtz_psi);

      // Distribute the values from the solution
      helmholtz_psi->beginDistributeValues();
      helmholtz_psi->endDistributeValues();

      for ( int i = 0; i < num_elements; i++ ){
        // Get the values for this element
        int len;
        const int *nodes;
        helmholtz_tacs[0]->getElement(i, &nodes, &len);
        helmholtz_tacs[0]->getElement(i, Xpts);

        // Get the values of the design variables at the nodes
        helmholtz_psi->getValues(len, nodes, psi_values);

        // Zero the values on the right-hand-side
        memset(x_values, 0, vars_per_node*max_nodes*sizeof(TacsScalar));

        // Get the number of quadrature points
        const int num_quad_pts = elements[i]->getNumGaussPts();

        // Perform the integration over the element
        for ( int n = 0; n < num_quad_pts; n++ ){
          double pt[3];
          double wt = elements[i]->getGaussWtsPts(n, pt);
          TacsScalar h = elements[i]->getDetJacobian(pt, Xpts);
          h *= wt;

          elements[i]->getShapeFunctions(pt, N);

          for ( int ii = 0; ii < max_nodes; ii++ ){
            const double *ns = N;
            const TacsScalar *psi = &psi_values[0];
            TacsScalar v = 0.0;
            for ( int jj = 0; jj < max_nodes; jj++ ){
              v += ns[0]*psi[0];
              ns++;
              psi++;
            }

            x_values[vars_per_node*ii + k] += h*N[ii]*v;
          }
        }

        output->setValues(len, nodes, x_values, TACS_ADD_VALUES);
      }
    }

    delete [] N;
    delete [] Xpts;
    delete [] x_values;
    delete [] psi_values;

    output->beginSetValues(TACS_ADD_VALUES);
    output->endSetValues(TACS_ADD_VALUES);
  }
}

/*
  Set the design variable values consistently across all multigrid levels by
  interpolating the design variables using the filter interpolation objects.
*/
void TMRTopoProblem::setDesignVars( ParOptVec *pxvec ){
  ParOptBVecWrap *wrap = dynamic_cast<ParOptBVecWrap*>(pxvec);

  if (wrap){
    // Extract the TACSBVec class
    TACSBVec *xvec = wrap->vec;

    // Copy the values to the local design variable vector
    x[0]->copyValues(xvec);

    // Distribute the design variable values
    x[0]->beginDistributeValues();
    x[0]->endDistributeValues();

    if (helmholtz_tacs){
      applyHelmholtzFilter(x[0]);
    }

    // Copy the values to the local array
    int size = getLocalValuesFromBVec(0, x[0], xlocal);
    tacs[0]->setDesignVars(xlocal, size);

    // Set the design variable values on all processors
    for ( int k = 0; k < nlevels-1; k++ ){
      filter_interp[k]->multWeightTranspose(x[k], x[k+1]);
      // Distribute the design variable values
      x[k+1]->beginDistributeValues();
      x[k+1]->endDistributeValues();

      // Set the design variable values
      size = getLocalValuesFromBVec(k+1, x[k+1], xlocal);
      tacs[k+1]->setDesignVars(xlocal, size);
    }
  }  
}

/*
  Evaluate the objective and constraints
*/
int TMRTopoProblem::evalObjCon( ParOptVec *pxvec,
                                ParOptScalar *fobj,
                                ParOptScalar *cons ){
  // Get the rank of comm
  int mpi_rank;
  MPI_Comm_rank(tacs[0]->getMPIComm(), &mpi_rank);

  // Set the design variable values on all mesh levels
  setDesignVars(pxvec);

  // Zero the variables
  tacs[0]->zeroVariables();

  // Assemble the Jacobian on each level
  double alpha = 1.0, beta = 0.0, gamma = 0.0;
  mg->assembleJacobian(alpha, beta, gamma, NULL);
  mg->factor();

  // Set the objective value
  *fobj = 0.0;

  // Keep track of the constraint number
  int count = 0;

  // Compute the linear constraint
  for ( int i = 0; i < num_linear_con; i++, count++ ){
    cons[count] = linear_offset[i] + Alinear[i]->dot(pxvec);
  }

  for ( int i = 0; i < num_load_cases; i++ ){
    if (forces[i]){
      // Solve the system: K(x)*u = forces
      ksm->solve(forces[i], vars[i]);
      tacs[0]->setBCs(vars[i]);
<<<<<<< HEAD

=======
      
>>>>>>> 07e1aaee50371089502c4baabda152ad8495523c
      // Set the variables into TACSAssembler
      tacs[0]->setVariables(vars[i]);

      // Add the contribution to the objective
      if (obj_funcs){
        if (obj_funcs[i]){
          TacsScalar fobj_val;
          tacs[0]->evalFunctions(&obj_funcs[i], 1, &fobj_val);
          *fobj += obj_weights[i]*fobj_val;
        }
      }
      // If we are dealing with a compliance objective
      else {
        *fobj += obj_weights[i]*vars[i]->dot(forces[i]);
      }

      // Evaluate the constraints
      int num_funcs = load_case_info[i].num_funcs;
      if (num_funcs > 0){
        tacs[0]->evalFunctions(load_case_info[i].funcs,
                               num_funcs, &cons[count]);
        if (mpi_rank == 0){
          printf("Mass: %e\n", cons[count]);
        }
        // Scale and offset the constraints that we just evaluated
        for ( int j = 0; j < num_funcs; j++ ){
          TacsScalar offset = load_case_info[i].offset[j];
          TacsScalar scale = load_case_info[i].scale[j];
          cons[count + j] = scale*(cons[count+j] + offset);
        }
        count += num_funcs;
      }

      // Evaluate the stress constraint
      if (load_case_info[i].stress_func){
        TacsScalar con_offset = load_case_info[i].stress_func_offset;

        cons[count] =
          con_offset - load_case_info[i].stress_func->evalConstraint(vars[i]);
        cons[count] *= load_case_info[i].stress_func_scale;
        count++;
      }
    }
  }

  // Compute the natural frequency constraint, if any
  if (freq){
    // Keep track of the number of eigenvalues with unacceptable
    // error. If more than one exists, re-solve the eigenvalue
    // problem again.
    int err_count = 1;

    // Keep track of the smallest eigenvalue
    double shift = 0.95;
    TacsScalar smallest_eigval = 0.0;
    while (err_count > 0){
      // Set the error counter to zero
      err_count = 0;
      // Solve the eigenvalue problem
      freq->solve(new KSMPrintStdout("KSM", mpi_rank, 1),
                  ksm_file);

      // Extract the first k eigenvalues
      for ( int k = 0; k < num_freq_eigvals; k++ ){
        TacsScalar error;
        TacsScalar eigval = freq->extractEigenvalue(k, &error);
        if (eigval < 0.0){
          eigval *= -1.0;
        }

        if (k == 0){
          smallest_eigval = eigval;
        }
        if (eigval < smallest_eigval){
          smallest_eigval = eigval;
        }
        if (error > freq_eig_tol){
          err_count++;
        }
      }
      err_count = 0;
      // If there is significant error in computing the eigenvalues,
      // reset the buckling computation
      if (err_count > 0){
        double sigma = shift*smallest_eigval;
        shift += 0.5*(1.0 - shift) + shift;
        freq->setSigma(sigma);
      }
    }

    // Evaluate the KS function of the lowest eigenvalues
    freq_ks_sum = 0.0;

    // Weight on the KS function
    for (int k = 0; k < num_freq_eigvals; k++){
      TacsScalar error;
      TacsScalar eigval = freq->extractEigenvalue(k, &error);
      if (eigval < 0.0){
        eigval *= -1.0;
      }

      // Add up the contribution to the ks function
      freq_ks_sum += exp(-freq_ks_weight*(eigval - smallest_eigval));
    }

    // Evaluate the KS function of the aggregation of the eigenvalues
    cons[count] = (smallest_eigval - log(freq_ks_sum)/freq_ks_weight);
    cons[count] = freq_scale*(cons[count] + freq_offset);
    count++;
  }
  // Compute the buckling constraint, if any
  if (buck){
    for ( int i = 0; i < num_load_cases; i++ ){
      if (forces[i]){
        // Keep track of the number of eigenvalues with unacceptable
        // error. If more than one exists, re-solve the eigenvalue
        // problem again.
        int err_count = 1;

        // Keep track of the smallest eigenvalue
        double shift = 0.95;
        TacsScalar smallest_eigval = 0.0;

        while (err_count > 0){
          // Set the error counter to zero
          err_count = 0;

          // Solve the eigenvalue problem
          buck[i]->solve(forces[i],
                         new KSMPrintStdout("KSM", mpi_rank, 1));

          // Extract the first k eigenvalues
          for ( int k = 0; k < num_buck_eigvals; k++ ){
            TacsScalar error;
            TacsScalar eigval = buck[i]->extractEigenvalue(k, &error);
            if (eigval < 0.0){
              eigval *= -1.0;
            }

            if (k == 0){
              smallest_eigval = eigval;
            }
            if (error > buck_eig_tol){
              err_count++;
            }
          }

          // If there is significant error in computing the eigenvalues,
          // reset the buckling computation
          if (err_count > 0){
            double sigma = shift*smallest_eigval;
            shift += 0.5*(1.0 - shift) + shift;
            buck[i]->setSigma(sigma);
          }
        }

        // Evaluate the KS function of the lowest eigenvalues
        buck_ks_sum[i] = 0.0;

        // Weight on the KS function
        for (int k = 0; k < num_buck_eigvals; k++){
          TacsScalar error;
          TacsScalar eigval = buck[i]->extractEigenvalue(k, &error);
          if (eigval < 0.0){
            eigval *= -1.0;
          }

          // Add up the contribution to the ks function
          buck_ks_sum[i] += exp(-buck_ks_weight*(eigval - smallest_eigval));
        }

        // Evaluate the KS function of the aggregation of the eigenvalues
        cons[count] = (smallest_eigval - log(buck_ks_sum[i])/buck_ks_weight);
        cons[count] = buck_scale*(cons[count] + buck_offset);
        count++;
      }
    }
  }

  return 0;
}

/*
  Evaluate the objective and constraint gradients
*/
int TMRTopoProblem::evalObjConGradient( ParOptVec *xvec,
                                        ParOptVec *gvec,
                                        ParOptVec **Acvec ){
  int mpi_rank;
  MPI_Comm_rank(tacs[0]->getMPIComm(), &mpi_rank);

  // Evaluate the derivative of the weighted compliance with
  // respect to the design variables
  gvec->zeroEntries();
  ParOptBVecWrap *wrap = dynamic_cast<ParOptBVecWrap*>(gvec);
  if (wrap){
    TACSBVec *g = wrap->vec, *gB = wrap->vec;
    if (helmholtz_vec){
      g = helmholtz_vec;
      gB = wrap->vec;
    }
    g->zeroEntries();

    // Evaluate the gradient of the objective - weighted sum of
    // compliances
    memset(xlocal, 0, max_local_size*sizeof(TacsScalar));
    if (obj_funcs){
      for ( int i = 0; i < num_load_cases; i++ ){
        tacs[0]->setVariables(vars[i]);
        int use_adjoint = 1;
        if (dynamic_cast<TACSStructuralMass*>(obj_funcs[i])){
          use_adjoint = 0;
        }

        if (use_adjoint){
          dfdu->zeroEntries();
          double alpha = 1.0, beta = 0.0, gamma = 0.0;
          mg->assembleJacobian(alpha, beta, gamma, NULL, TRANSPOSE);
          mg->factor();
          tacs[0]->addSVSens(alpha, beta, gamma, &obj_funcs[i], 1, &dfdu);
          tacs[0]->applyBCs(dfdu);

          // Solve the system of adjoint equations
          ksm->solve(dfdu, adjoint);
          tacs[0]->addDVSens(obj_weights[i], &obj_funcs[i],
                             1, xlocal, max_local_size);
          tacs[0]->addAdjointResProducts(-obj_weights[i], &adjoint,
                                         1, xlocal, max_local_size);
        }
        else {
          tacs[0]->addDVSens(obj_weights[i], &obj_funcs[i], 1, xlocal,
                             max_local_size);
        }
        setBVecFromLocalValues(0, xlocal, g, TACS_ADD_VALUES);
        g->beginSetValues(TACS_ADD_VALUES);
        g->endSetValues(TACS_ADD_VALUES);
      }

      // Apply the filter sensitivity
      if (helmholtz_vec){
        reverseHelmholtzFilter(g, gB);
      }
    }
    else { // For compliance objective
      for ( int i = 0; i < num_load_cases; i++ ){
        tacs[0]->setVariables(vars[i]);
        tacs[0]->addAdjointResProducts(-obj_weights[i], &vars[i],
                                       1, xlocal, max_local_size);
      }

      setBVecFromLocalValues(0, xlocal, g, TACS_ADD_VALUES);
      g->beginSetValues(TACS_ADD_VALUES);
      g->endSetValues(TACS_ADD_VALUES);

      // Apply the filter sensitivity
      if (helmholtz_vec){
        reverseHelmholtzFilter(g, gB);
      }
    }
  }
  else {
    return 1;
  }

  // Keep track of the constraint gradient number
  int count = 0;

  // Set the linear constraint
  for ( int i = 0; i < num_linear_con; i++, count++ ){
    Acvec[count]->copyValues(Alinear[i]);
  }

  // Compute the derivative of the constraint functions
  for ( int i = 0; i < num_load_cases; i++ ){
    tacs[0]->setVariables(vars[i]);

    // Get the number of functions for each load case
    int num_funcs = load_case_info[i].num_funcs;

    for ( int j = 0; j < num_funcs; j++ ){
      TACSFunction *func = load_case_info[i].funcs[j];
      TacsScalar scale = load_case_info[i].scale[j];

      // Try to unwrap the vector
      wrap = dynamic_cast<ParOptBVecWrap*>(Acvec[count + j]);

      if (wrap){
        // Set up the vectors so that it works for the cases with and
        // without the Helmholtz filter
        TACSBVec *A = wrap->vec, *B = NULL;
        if (helmholtz_vec){
          A = helmholtz_vec;
          B = wrap->vec;
        }
        A->zeroEntries();

        // If the function is the structural mass, then do not
        // use the adjoint, otherwise assume that we should use the
        // adjoint method to compute the gradient.
        int use_adjoint = 1;
        if (dynamic_cast<TACSStructuralMass*>(func)){
          use_adjoint = 0;
        }
        if (use_adjoint){
          // Evaluate the right-hand-side
          dfdu->zeroEntries();
          double alpha = 1.0, beta = 0.0, gamma = 0.0;
          tacs[0]->addSVSens(alpha, beta, gamma, &func, 1, &dfdu);
          tacs[0]->applyBCs(dfdu);

          // Solve the system of equations
          ksm->solve(dfdu, adjoint);

          // Compute the total derivative using the adjoint
          memset(xlocal, 0, max_local_size*sizeof(TacsScalar));
          tacs[0]->addDVSens(scale, &func, 1, xlocal, max_local_size);
          tacs[0]->addAdjointResProducts(-scale, &adjoint,
                                         1, xlocal, max_local_size);
        }
        else {
          memset(xlocal, 0, max_local_size*sizeof(TacsScalar));
          tacs[0]->addDVSens(scale, &func, 1, xlocal, max_local_size);
        }

        // Assemble the gradient across all procs
        setBVecFromLocalValues(0, xlocal, A, TACS_ADD_VALUES);
        A->beginSetValues(TACS_ADD_VALUES);
        A->endSetValues(TACS_ADD_VALUES);

        // Apply the filter sensitivity
        if (helmholtz_vec){
          reverseHelmholtzFilter(A, B);
        }
      }
    }
    count += num_funcs;

    // Compute the gradient with respect to the stress-reconstruction
    // ks functional
    if (load_case_info[i].stress_func){
      // Try to unwrap the vector
      wrap = dynamic_cast<ParOptBVecWrap*>(Acvec[count]);

      if (wrap){
        // Get the underlying TACS vector for the design variables
        TACSBVec *A = wrap->vec, *B = wrap->vec;
        if (helmholtz_vec){
          A = helmholtz_vec;
          B = wrap->vec;
        }

        // Evaluate the partial derivatives required for the adjoint
        load_case_info[i].stress_func->evalConDeriv(xlocal,
                                                    max_local_size,
                                                    dfdu);
        tacs[0]->applyBCs(dfdu);

        // Solve the system of equations
        ksm->solve(dfdu, adjoint);

        // Compute the total derivative using the adjoint
        tacs[0]->addAdjointResProducts(-1.0, &adjoint,
                                       1, xlocal, max_local_size);

        // Wrap the vector class
        setBVecFromLocalValues(0, xlocal, A, TACS_ADD_VALUES);
        A->beginSetValues(TACS_ADD_VALUES);
        A->endSetValues(TACS_ADD_VALUES);

        // Apply the filter sensitivity
        if (helmholtz_vec){
          reverseHelmholtzFilter(A, B);
        }

        // Scale the constraint by -1 since the constraint is
        // formulated as 1 - c(x, u) > 0.0
        B->scale(-load_case_info[i].stress_func_scale);
      }

      count++;
    }

    if (freq && i == 0){
      // Try to unwrap the vector
      wrap = dynamic_cast<ParOptBVecWrap*>(Acvec[count]);
      if (wrap){
        // Get the underlying TACS vector for the design variables
        TACSBVec *A = wrap->vec, *B = wrap->vec;
        if (helmholtz_vec){
          A = helmholtz_vec;
          B = wrap->vec;
        }

        // Zero the local components
        memset(xlocal, 0, max_local_size*sizeof(TacsScalar));

        TacsScalar *temp = new TacsScalar[max_local_size];
        memset(temp, 0, max_local_size*sizeof(TacsScalar));

        // Add the contribution from each eigenvalue derivative
        TacsScalar smallest_eigval = 0.0;
        // Extract the first k eigenvalues to find smallest eigval
        for ( int k = 0; k < num_freq_eigvals; k++ ){
          TacsScalar error;
          TacsScalar eigval = freq->extractEigenvalue(k, &error);
          if (eigval < 0.0){
            eigval *= -1.0;
          }

          if (k == 0){
            smallest_eigval = eigval;
          }
          if (eigval < smallest_eigval){
            smallest_eigval = eigval;
          }
        }
        for ( int k = 0; k < num_freq_eigvals; k++ ){
          // Compute the derivaive of the eigenvalue
          freq->evalEigenDVSens(k, temp, max_local_size);

          // Extract the eigenvalue itself
          TacsScalar error;
          TacsScalar ks_grad_weight = 1.0;
          TacsScalar eigval = freq->extractEigenvalue(k, &error);
          if (eigval < 0.0){
            eigval *= -1.0;
            ks_grad_weight = -1.0;
          }

          // Evaluate the weight on the gradient
          ks_grad_weight *=
            exp(-freq_ks_weight*(eigval - smallest_eigval))/freq_ks_sum;

          // Scale the constraint by the frequency scaling value
          ks_grad_weight *= freq_scale;

          // Add contribution to eigenvalue gradient
          for ( int j = 0; j < max_local_size; j++ ){
            xlocal[j] += ks_grad_weight*temp[j];
          }
        }

        // Free the data
        delete [] temp;

        // Add the values for each constraint gradient
        setBVecFromLocalValues(0, xlocal, A, TACS_ADD_VALUES);
        A->beginSetValues(TACS_ADD_VALUES);
        A->endSetValues(TACS_ADD_VALUES);

        // Apply the filter sensitivity
        if (helmholtz_vec){
          reverseHelmholtzFilter(A, B);
        }
      }

      count++;
    }
    if (buck){
      // Compute the derivative of the buckling functions
      // Try to unwrap the vector
      wrap = dynamic_cast<ParOptBVecWrap*>(Acvec[count]);
      if (wrap){
        // Get the vector
        TACSBVec *A = wrap->vec, *B = wrap->vec;
        if (helmholtz_vec){
          A = helmholtz_vec;
          B = wrap->vec;
        }

        // Zero the local components
        memset(xlocal, 0, max_local_size*sizeof(TacsScalar));

        TacsScalar *temp = new TacsScalar[max_local_size];
        memset(temp, 0, max_local_size*sizeof(TacsScalar));
        // Add the contribution from each eigenvalue derivative
        TacsScalar smallest_eigval = 0.0;
        for ( int k = 0; k < num_buck_eigvals; k++ ){
          // Compute the derivaive of the eigenvalue
          buck[i]->evalEigenDVSens(k, temp, max_local_size);

          // Extract the eigenvalue itself
          TacsScalar error;
          TacsScalar ks_grad_weight = 1.0;
          TacsScalar eigval = buck[i]->extractEigenvalue(k, &error);
          if (eigval < 0.0){
            eigval *= -1.0;
            ks_grad_weight = -1.0;
          }
          if (k == 0){
            smallest_eigval = eigval;
          }

          // Evaluate the weight on the gradient
          ks_grad_weight *=
            exp(-buck_ks_weight*(eigval - smallest_eigval))/buck_ks_sum[i];

          // Scale the constraint by the buckling scaling value
          ks_grad_weight *= buck_scale;

          // Add contribution to eigenvalue gradient
          for ( int j = 0; j < max_local_size; j++ ){
            xlocal[j] += ks_grad_weight*temp[j];
          }
        }

        // Free the data
        delete [] temp;

        // Add the values for each constraint gradient
        setBVecFromLocalValues(0, xlocal, A, TACS_ADD_VALUES);
        A->beginSetValues(TACS_ADD_VALUES);
        A->endSetValues(TACS_ADD_VALUES);

        // Apply the filter sensitivity
        if (helmholtz_vec){
          reverseHelmholtzFilter(A, B);
        }
      }
      count++;
    }
  } // end num_load_cases

  return 0;
}

/*
  Evaluate the product of the Hessian with the given vector px
*/
int TMRTopoProblem::evalHvecProduct( ParOptVec *xvec,
                                     ParOptScalar *z,
                                     ParOptVec *zw,
                                     ParOptVec *pxvec,
                                     ParOptVec *hvec ){
  return 0;
}

// Evaluate the sparse constraints
// ------------------------
void TMRTopoProblem::evalSparseCon( ParOptVec *xvec,
                                    ParOptVec *outvec ){
  if (vars_per_node > 1){
    // Dynamically cast the vectors to the ParOptBVecWrap class
    TacsScalar *x, *out;
    int size = xvec->getArray(&x);
    outvec->getArray(&out);

    // Compute the weighting constraints
    int n = size/vars_per_node;
    for ( int i = 0; i < n; i++ ){
      out[i] = -1.0;
      for ( int j = 0; j < vars_per_node; j++ ){
        out[i] += x[vars_per_node*i + j];
      }
    }
  }
}

// Compute the Jacobian-vector product out = J(x)*px
// --------------------------------------------------
void TMRTopoProblem::addSparseJacobian( double alpha,
                                        ParOptVec *xvec,
                                        ParOptVec *pxvec,
                                        ParOptVec *outvec ){
  if (vars_per_node > 1){
    TacsScalar *px, *out;
    int size = pxvec->getArray(&px);
    outvec->getArray(&out);

    // Compute the matrix-vector product
    int n = size/vars_per_node;
    for ( int i = 0; i < n; i++ ){
      for ( int j = 0; j < vars_per_node; j++ ){
        out[i] += alpha*px[vars_per_node*i + j];
      }
    }
  }
}

// Compute the transpose Jacobian-vector product out = J(x)^{T}*pzw
// -----------------------------------------------------------------
void TMRTopoProblem::addSparseJacobianTranspose( double alpha,
                                                 ParOptVec *x,
                                                 ParOptVec *pzwvec,
                                                 ParOptVec *outvec ){
  if (vars_per_node > 1){
    TacsScalar *pzw, *out;
    pzwvec->getArray(&pzw);
    int size = outvec->getArray(&out);

    int n = size/vars_per_node;
    for ( int i = 0; i < n; i++ ){
      for ( int j = 0; j < vars_per_node; j++ ){
        out[vars_per_node*i + j] += alpha*pzw[i];
      }
    }
  }
}

// Add the inner product of the constraints to the matrix such
// that A += J(x)*cvec*J(x)^{T} where cvec is a diagonal matrix
// ------------------------------------------------------------
void TMRTopoProblem::addSparseInnerProduct( double alpha,
                                            ParOptVec *x,
                                            ParOptVec *cvec,
                                            double *A ){
  if (vars_per_node > 1){
    TacsScalar *c;
    int size = cvec->getArray(&c);

    int n = size/vars_per_node;
    for ( int i = 0; i < n; i++ ){
      for ( int j = 0; j < vars_per_node; j++ ){
        A[i] += alpha*c[vars_per_node*i + j];
      }
    }
  }
}

/*
  Write the output file
*/
void TMRTopoProblem::writeOutput( int iter, ParOptVec *xvec ){
  // Print out the binary STL file for later visualization
  if (prefix && oct_filter){
    // Write out the file at a cut off of 0.25
    char *filename = new char[ strlen(prefix) + 100 ];

    for ( int k = 0; k < vars_per_node; k++ ){
      double cutoff = 0.5;
      sprintf(filename, "%s/levelset05_var%d_binary%04d.bstl",
              prefix, k, iter_count);
      TMR_GenerateBinFile(filename, oct_filter[0], x[0], k, cutoff);
    }

    delete [] filename;
  }

  if ((buck || freq) && iter_count % 250 == 0){
    writeEigenVector(iter);
  }

  if (iter_count % 50 == 0){
    // Get the processor rank
    int mpi_rank;
    MPI_Comm_rank(tacs[0]->getMPIComm(), &mpi_rank);

    // Allocate the filename array
    char *filename = new char[ strlen(prefix) + 100 ];

    for ( int i = 0; i < num_load_cases; i++ ){
      if (load_case_info[i].stress_func){
        sprintf(filename, "%s/load%d_stress_proc%d.dat",
                prefix, i, mpi_rank);
        load_case_info[i].stress_func->writeReconToTec(vars[i],
                                                       filename, 1.0);
      }
    }

    // Free the filename array
    delete [] filename;
  }

  // Update the iteration count
  iter_count++;
}

/*
  Write the eigenvector file
*/
void TMRTopoProblem::writeEigenVector( int iter ){
  // Only valid if buckling is used
  if (buck){
    char outfile[256];
    TACSBVec *tmp = tacs[0]->createVec();
    tmp->incref();
    tmp->zeroEntries();
    // Create the visualization for the object
    unsigned int write_flag = (TACSElement::OUTPUT_NODES |
                               TACSElement::OUTPUT_DISPLACEMENTS);
    TACSToFH5 *f5 = new TACSToFH5(tacs[0], TACS_SOLID,
                                  write_flag);
    f5->incref();
    for ( int i = 0; i < num_load_cases; i++ ){
      // Extract the first k eigenvectors for ith load
      for ( int k = 0; k < num_buck_eigvals; k++ ){
        TacsScalar error;
        buck[i]->extractEigenvector(k, tmp, &error);
        tacs[0]->setVariables(tmp);
        sprintf(outfile, "%s/load%d_eigenvector%02d_output%d.f5",
                prefix, i, k, iter);
        f5->writeToFile(outfile);
      }
    }
    f5->decref();
    tmp->decref();
  }
  else {
    char outfile[256];
    TACSBVec *tmp = tacs[0]->createVec();
    tmp->incref();
    tmp->zeroEntries();
    // Create the visualization for the object
    unsigned int write_flag = (TACSElement::OUTPUT_NODES |
                               TACSElement::OUTPUT_DISPLACEMENTS);
    TACSToFH5 *f5 = new TACSToFH5(tacs[0], TACS_SOLID,
                                  write_flag);
    f5->incref();
    // Extract the first k eigenvectors for ith load
    for ( int k = 0; k < num_freq_eigvals; k++ ){
      TacsScalar error;
      freq->extractEigenvector(k, tmp, &error);
      tacs[0]->setVariables(tmp);
      sprintf(outfile, "%s/freq_eigenvector%02d_output%d.f5",
	      prefix, k, iter);
      f5->writeToFile(outfile);
    }

    f5->decref();
    tmp->decref();
  }
}<|MERGE_RESOLUTION|>--- conflicted
+++ resolved
@@ -1707,24 +1707,6 @@
       helmholtz_ksm->solve(helmholtz_rhs, helmholtz_psi);
       helmholtz_tacs[0]->reorderVec(helmholtz_psi);
       helmholtz_tacs[0]->setVariables(helmholtz_psi);
-      
-      unsigned int write_flag = (TACSElement::OUTPUT_NODES |
-                                 TACSElement::OUTPUT_DISPLACEMENTS);
-      TACSToFH5 *f5 = NULL;
-      if (oct_filter){
-        f5 = new TACSToFH5(helmholtz_tacs[0], TACS_POISSON_3D_ELEMENT,
-                           write_flag);
-      }
-      else {
-        f5 = new TACSToFH5(helmholtz_tacs[0], TACS_POISSON_2D_ELEMENT,
-                           write_flag);
-      }
-      f5->incref();
-      char outfile[256];
-      sprintf(outfile, "%s/tacs_var%d_output%04d.f5", prefix, k, iter_count);
-      f5->writeToFile(outfile);
-      f5->decref();
-      
   
       // Get the output array
       TacsScalar *xarr;
@@ -1921,11 +1903,7 @@
       // Solve the system: K(x)*u = forces
       ksm->solve(forces[i], vars[i]);
       tacs[0]->setBCs(vars[i]);
-<<<<<<< HEAD
-
-=======
-      
->>>>>>> 07e1aaee50371089502c4baabda152ad8495523c
+
       // Set the variables into TACSAssembler
       tacs[0]->setVariables(vars[i]);
 
