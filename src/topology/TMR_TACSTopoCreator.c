#include "TMR_TACSTopoCreator.h"
#include "TMROctStiffness.h"
#include "FElibrary.h"
#include "Solid.h"
#include "PlaneStressQuad.h"
/*
  Compare integers for sorting
*/
static int compare_integers( const void *a, const void *b ){
  return (*(int*)a - *(int*)b);
}

/*
  Set up a creator class for the given filter problem
*/
TMROctTACSTopoCreator::TMROctTACSTopoCreator( TMRBoundaryConditions *_bcs,
                                              TMROctForest *_filter,
                                              const char *_shell_attr,
                                              SolidShellWrapper *_shell ):
TMROctTACSCreator(_bcs){
  // Reference the filter
  filter = _filter;
  filter->incref();
  
  int mpi_rank;
  MPI_Comm comm = filter->getMPIComm();
  MPI_Comm_rank(comm, &mpi_rank);

  // Create the nodes within the filter
  filter->createNodes(2);

  // Create the dependent node connectivity
  filter->createDepNodeConn();

  // Get the node range for the filter design variables
  const int *filter_range;
  filter->getOwnedNodeRange(&filter_range);

  // Set up the variable map for the design variable numbers
  int num_filter_local = filter_range[mpi_rank+1] - filter_range[mpi_rank];
  filter_map = new TACSVarMap(comm, num_filter_local);
  filter_map->incref();

  // Set the filter indices to NULL
  filter_indices = NULL;

  // Set shell attributes if they exist 
  shell_attr = NULL;
  shell = NULL;
  if (_shell_attr && _shell){
    shell_attr = new char[ strlen(_shell_attr)+1 ];
    strcpy(shell_attr, _shell_attr);
    shell = _shell;
    shell->incref();
  }
}

/*
  Free the creator object
*/
TMROctTACSTopoCreator::~TMROctTACSTopoCreator(){
  filter->decref();
  filter_map->decref();
  if (filter_indices){ filter_indices->decref(); }
  if (shell_attr){ delete [] shell_attr; }
}

// Get the underlying information about the
void TMROctTACSTopoCreator::getFilter( TMROctForest **_filter ){
  *_filter = filter;
}

void TMROctTACSTopoCreator::getMap( TACSVarMap **_map ){
  *_map = filter_map;
}

void TMROctTACSTopoCreator::getIndices( TACSBVecIndices **_indices ){
  *_indices = filter_indices;
}

/*
  If order != 2, this is not going to work.....
*/
void TMROctTACSTopoCreator::createConnectivity( int order,
                                                TMROctForest *forest,
                                                int **_conn, int **_ptr,
                                                int *_num_elements ){
  // Create the mesh
  int *elem_conn, num_octs;
  forest->createMeshConn(&elem_conn, &num_octs);

  // Set the default attributes
  int num_elements = num_octs;

  // Get the octants from the top and bottom surface
  if (shell){
    TMROctantArray *nodes;
    forest->getNodes(&nodes);

    TMROctantArray *shell_octs = forest->getOctsWithAttribute(shell_attr);
    
    // Get the top and bottom surface octants
    int nshell;
    TMROctant *octs;
    shell_octs->getArray(&octs, &nshell);

    num_elements = num_octs + nshell;
    int *conn = new int[ 8*num_elements ];
    memcpy(conn, elem_conn, 8*num_octs*sizeof(int));
    delete [] elem_conn;

    int index = 8*num_octs;

    // Add the connectivity from the nodes
    for ( int i = 0; i < nshell; i++ ){
      const int32_t h = 1 << (TMR_MAX_LEVEL - octs[i].level);
      for ( int jj = 0; jj < 2; jj++ ){
        for ( int ii = 0; ii < 2; ii++ ){
          int face_index = octs[i].tag;

          TMROctant node;
          node.block = octs[i].block;

          if (face_index < 2){
            node.x = octs[i].x + (face_index % 2)*h;
            node.y = octs[i].y + ii*h;
            node.z = octs[i].z + jj*h;
          }
          else if (face_index < 4){
            node.x = octs[i].x + ii*h;
            node.y = octs[i].y + (face_index % 2)*h;
            node.z = octs[i].z + jj*h;
          }
          else {
            node.x = octs[i].x + ii*h;
            node.y = octs[i].y + jj*h;
            node.z = octs[i].z + (face_index % 2)*h;
          }

          // Transform the node to the global ordering
          forest->transformNode(&node);
        
          const int use_node_search = 1;
          TMROctant *t = nodes->contains(&node, use_node_search);
          conn[index] = t->tag;  index++;
          conn[index] = t->tag+1; index++;
        }
      }
    }

    // Free the bottom octants
    delete shell_octs;
    elem_conn = conn;    
  }

  // Set the element ptr
  int *ptr = new int[ num_elements+1 ];
  for ( int i = 0; i < num_elements+1; i++ ){
    ptr[i] = order*order*order*i;
  }

  *_conn = elem_conn;
  *_ptr = ptr;
  *_num_elements = num_elements;
}

void TMROctTACSTopoCreator::computeWeights( TMROctant *oct,
                                            TMROctant *node,
                                            TMRIndexWeight *welem ){
  // Find the side length of the octant in the filter that contains
  // the element octant
  const int32_t hoct = 1 << (TMR_MAX_LEVEL - oct->level);
    
  // Get the u/v/w values within the filter octant
  double pt[3];
  pt[0] = -1.0 + 2.0*(node->x - oct->x)/hoct;
  pt[1] = -1.0 + 2.0*(node->y - oct->y)/hoct;
  pt[2] = -1.0 + 2.0*(node->z - oct->z)/hoct;
        
  // Get the Lagrange shape functions
  double N[8];
  FElibrary::triLagrangeSF(N, pt, 2);
  
  // Get the dependent node information for this mesh
  const int *dep_ptr, *dep_conn;
  const double *dep_weights;
  filter->getDepNodeConn(&dep_ptr, &dep_conn,
                         &dep_weights);

  // Get the octant array for the nodes
  TMROctantArray *filter_nodes;
  filter->getNodes(&filter_nodes);
  
  // Store the weights for each node
  int nweights = 0;
  TMRIndexWeight weights[32];
    
  // Loop over the adjacent nodes within the filter
  for ( int kk = 0; kk < 2; kk++ ){
    for ( int jj = 0; jj < 2; jj++ ){
      for ( int ii = 0; ii < 2; ii++ ){
        // Set the weights
        double wval = N[ii + 2*jj + 4*kk];
            
        // Compute the location of the node
        TMROctant p;
        p.block = oct->block;
        p.x = oct->x + hoct*ii;
        p.y = oct->y + hoct*jj;
        p.z = oct->z + hoct*kk;

        // Transform the node into the appropriate location
        filter->transformNode(&p);
            
        // Search for the node p within the octant
        const int use_node_search = 1;
        TMROctant *t = filter_nodes->contains(&p, use_node_search);

        // Get the node number
        int node = t->tag;
        if (node >= 0){
          weights[nweights].index = node;
          weights[nweights].weight = wval;
          nweights++;
        }
        else {
          node = -node-1;
          for ( int jp = dep_ptr[node]; jp < dep_ptr[node+1]; jp++ ){
            int dep_node = dep_conn[jp];
            weights[nweights].index = dep_node;
            weights[nweights].weight = wval*dep_weights[jp];
            nweights++;
          }
        }
      }
    }
  }
  
  // Sort and sum the array of weights - there are only 8 nodes
  // per filter point at most
  nweights = TMRIndexWeight::uniqueSort(weights, nweights);
  memcpy(welem, weights, nweights*sizeof(TMRIndexWeight));
}

/*
  Create all of the elements for the topology optimization problem
*/
void TMROctTACSTopoCreator::createElements( int order,
                                            TMROctForest *forest,
                                            int num_elements,
                                            TACSElement **elements ){
  // Get the MPI communicator
  int mpi_rank, mpi_size;
  MPI_Comm comm = forest->getMPIComm();
  MPI_Comm_rank(comm, &mpi_rank);
  MPI_Comm_size(comm, &mpi_size);

  // Get the octants associated with the forest
  TMROctantArray *octants;
  forest->getOctants(&octants);

  // Get the array of octants from the forest
  int num_octs;
  TMROctant *octs;
  octants->getArray(&octs, &num_octs);

  // Create a queue for the external octants
  TMROctantQueue *queue = new TMROctantQueue();

  // The number of weights/element
  const int nweights = 8;

  // Allocate the weights for all of the local elements 
  TMRIndexWeight *weights = new TMRIndexWeight[ nweights*num_octs ];

  for ( int i = 0; i < num_octs; i++ ){
    // Get the original octant from the forest    
    TMROctant node = octs[i];

    // Compute the half the edge length of the octant
    const int32_t h_half = 1 << (TMR_MAX_LEVEL - (octs[i].level + 1));

    // Place the octant node at the element mid-point location
    node.x += h_half;
    node.y += h_half;
    node.z += h_half;
    
    // No need to transform the octant since this will always lie
    // strictly in the interior of the owner octree. Find the
    // enclosing octant within the filter. If it does not exist on
    // this processor, add it to the external queue.
    TMROctant *oct = filter->findEnclosing(&node);

    if (!oct){
      // Push the octant to the external queue. We will handle these
      // cases seperately after a collective communication.
      queue->push(&node);
      weights[nweights*i].index = -1;
    }
    else {
      computeWeights(oct, &node, &weights[nweights*i]);
    }
  }

  // Create a list of octants that are external
  TMROctantArray *nodes = queue->toArray();
  delete queue;
  
  // Distribute the nodes to the processors that own them
  int use_tags = 0;
  int *send_ptr, *recv_ptr;
  TMROctantArray *dist_nodes = filter->distributeOctants(nodes, use_tags,
                                                         &send_ptr, &recv_ptr);
  delete nodes;

  // Get the external nodes that are local to this processor and
  // compute their weights
  int dist_size;
  TMROctant *dist_array;
  dist_nodes->getArray(&dist_array, &dist_size);

  // Create the distributed weights
  TMRIndexWeight *dist_weights = new TMRIndexWeight[ nweights*dist_size ];
  for ( int i = 0; i < dist_size; i++ ){
    TMROctant *oct = filter->findEnclosing(&dist_array[i]);
    if (oct){
      computeWeights(oct, &dist_array[i], &dist_weights[nweights*i]);
    }
  }

  // The distributed nodes are no longer required
  delete dist_nodes;

  // Compute the number of sends and recvs that were performed.
  int nsends = 0, nrecvs = 0;
  for ( int i = 0; i < mpi_size; i++ ){
    if (i != mpi_rank){
      if (send_ptr[i+1] - send_ptr[i] > 0){
        nsends++;
      }
      if (recv_ptr[i+1] - recv_ptr[i] > 0){
        nrecvs++;
      }
    }
  }

  // Now prepare to reverse the communication to distribute the
  // weights back to the processors that need them. First allocate
  // space for the requests
  MPI_Request *send_request = new MPI_Request[ nrecvs ];

  // Allocate space for the new weights
  TMRIndexWeight *new_weights = 
    new TMRIndexWeight[ nweights*send_ptr[mpi_size] ];

  // Loop over all the ranks and send 
  for ( int i = 0, j = 0; i < mpi_size; i++ ){
    if (i != mpi_rank && 
        recv_ptr[i+1] - recv_ptr[i] > 0){
      // Post the send to the destination
      int count = nweights*(recv_ptr[i+1] - recv_ptr[i]);
      MPI_Isend(&dist_weights[nweights*recv_ptr[i]], count, 
                TMRIndexWeight_MPI_type,
                i, 0, comm, &send_request[j]);
      j++;
    }
  }

  // Loop over the recieve calls
  for ( int i = 0; i < mpi_size; i++ ){
    if (i != mpi_rank && 
        send_ptr[i+1] > send_ptr[i]){
      int count = nweights*(send_ptr[i+1] - send_ptr[i]);
      MPI_Recv(&new_weights[nweights*send_ptr[i]], count, 
               TMRIndexWeight_MPI_type,
               i, 0, comm, MPI_STATUS_IGNORE);
    }
  }

  // Wait for any remaining sends to complete
  MPI_Waitall(nrecvs, send_request, MPI_STATUSES_IGNORE);

  // Now place the weights back into their original locations
  for ( int i = 0, j = 0; i < num_octs && j < send_ptr[mpi_size]; i++ ){
    if (weights[nweights*i].index == -1){
      memcpy(&weights[nweights*i], &new_weights[nweights*j], 
             nweights*sizeof(TMRIndexWeight));
      j++;
    }
  }
  delete [] new_weights;
  delete [] send_request;
  delete [] send_ptr;
  delete [] recv_ptr;
  delete [] dist_weights;

  // The node numbers within the weights are global. Convert them into
  // a local node ordering and create a list of the external node
  // numbers referenced by the weights.

  // Get the node range for the filter design variables
  const int *filter_range;
  filter->getOwnedNodeRange(&filter_range);

  // The number of local nodes
  int num_filter_local = filter_range[mpi_rank+1] - filter_range[mpi_rank];

  // Get the dependent node information for this mesh
  const int *dep_ptr, *dep_conn;
  const double *dep_weights;
  int num_dep_nodes = filter->getDepNodeConn(&dep_ptr, &dep_conn,
                                             &dep_weights);

  // Get the external numbers from the filter itself
  int *filter_ext;
  int num_filter_ext = filter->getExtNodeNums(&filter_ext);

  // Count up all the external nodes
  int num_ext = 0;
  int max_ext_nodes = nweights*num_octs + 
    dep_ptr[num_dep_nodes] + num_filter_ext;
  int *ext_nodes = new int[ max_ext_nodes ];

  // Add the external nodes from the filter
  for ( int i = 0; i < num_filter_ext; i++ ){
    ext_nodes[num_ext] = filter_ext[i];
    num_ext++;
  }
  delete [] filter_ext;

  // Add the external nodes from the dependent connectivity
  for ( int i = 0; i < dep_ptr[num_dep_nodes]; i++ ){
    int node = dep_conn[i];
    if (node < filter_range[mpi_rank] || 
        node >= filter_range[mpi_rank+1]){
      ext_nodes[num_ext] = node;
      num_ext++;
    }    
  }

  // Add the external nodes from the element-level connectivity
  for ( int i = 0; i < nweights*num_octs; i++ ){
    int node = weights[i].index;
    if (node < filter_range[mpi_rank] || 
        node >= filter_range[mpi_rank+1]){
      ext_nodes[num_ext] = node;
      num_ext++;
    }
  }

  // Sort the external array of nodes
  qsort(ext_nodes, num_ext, sizeof(int), compare_integers);

  // Remove duplicates from the array
  int len = 0;
  for ( int i = 0; i < num_ext; i++, len++ ){
    while ((i < num_ext-1) && (ext_nodes[i] == ext_nodes[i+1])){
      i++;
    }
    if (i != len){
      ext_nodes[len] = ext_nodes[i];
    }
  }

  // Truncate the array and delete the old array
  int num_ext_nodes = len;
  int *ext_node_nums = new int[ len ];
  memcpy(ext_node_nums, ext_nodes, len*sizeof(int));
  delete [] ext_nodes;

  // Set up the external filter indices for this filter.  The indices
  // objects steals the array for the external nodes.
  filter_indices = new TACSBVecIndices(&ext_node_nums, num_ext_nodes);
  filter_indices->incref();
  filter_indices->setUpInverse();

  // Scan through all of the weights and convert them to the local
  // ordering
  for ( int i = 0; i < nweights*num_octs; i++ ){
    int node = weights[i].index;
    if (node >= filter_range[mpi_rank] && node < filter_range[mpi_rank+1]){
      node = node - filter_range[mpi_rank];
    }
    else {
      node = num_filter_local + filter_indices->findIndex(node);
    }
    weights[i].index = node;
  }

  // Loop over the octants
  octants->getArray(&octs, &num_octs);
  for ( int i = 0; i < num_octs; i++ ){
    // Allocate the stiffness object
    elements[i] = createElement(order, &octs[i], 
                                &weights[nweights*i], nweights);
  }

  for ( int i = num_octs; i < num_elements; i++ ){
    elements[i] = shell;
  }

  delete [] weights;
<<<<<<< HEAD
}

/*
  Set up a creator class for the given filter problem
*/
TMRQuadTACSTopoCreator::TMRQuadTACSTopoCreator( TMRBoundaryConditions *_bcs,
                                                TMRQuadStiffnessProperties _props,
                                                TMRQuadForest *_filter ):
TMRQuadTACSCreator(_bcs){
  // Reference the filter
  filter = _filter;
  filter->incref();
  
  int mpi_rank;
  MPI_Comm comm = filter->getMPIComm();
  MPI_Comm_rank(comm, &mpi_rank);

  // Set the material properties
  properties = _props;

  // Create the nodes within the filter
  filter->createNodes(2);

  // Create the dependent node connectivity
  filter->createDepNodeConn();

  // Get the node range for the filter design variables
  const int *filter_range;
  filter->getOwnedNodeRange(&filter_range);

  // Set up the variable map for the design variable numbers
  int num_filter_local = filter_range[mpi_rank+1] - filter_range[mpi_rank];
  filter_map = new TACSVarMap(comm, num_filter_local);
  filter_map->incref();

  // Set the filter indices to NULL
  filter_indices = NULL;
}
/*
  Free the creator object
*/
TMRQuadTACSTopoCreator::~TMRQuadTACSTopoCreator(){
  filter->decref();
  filter_map->decref();
  if (filter_indices){ filter_indices->decref(); }
}
// Get the underlying information about the
void TMRQuadTACSTopoCreator::getForest( TMRQuadForest **_filter ){
  *_filter = filter;
}

void TMRQuadTACSTopoCreator::getMap( TACSVarMap **_map ){
  *_map = filter_map;
}

void TMRQuadTACSTopoCreator::getIndices( TACSBVecIndices **_indices ){
  *_indices = filter_indices;
}
/*
  Create the connectivity
*/
void TMRQuadTACSTopoCreator::createConnectivity( int order,
                                                 TMRQuadForest *forest,
                                                 int **_conn, int **_ptr,
                                                 int *_num_elements ){
  
  // Create the mesh
  int *elem_conn, num_quads;
  forest->createMeshConn(&elem_conn, &num_quads);

  // Set the default attributes
  int num_elements = num_quads;

  // Set the element ptr
  int *ptr = new int[ num_elements+1 ];
  for ( int i = 0; i < num_elements+1; i++ ){
    ptr[i] = order*order*i;
  }

  *_conn = elem_conn;
  *_ptr = ptr;
  *_num_elements = num_elements;  
}

void TMRQuadTACSTopoCreator::computeWeights( TMRQuadrant *quad,
                                             TMRQuadrant *node,
                                             TMRIndexWeight *welem ){
  
  // Find the side length of the quadrant in the filter that contains
  // the element quadrant
  const int32_t hquad = 1 << (TMR_MAX_LEVEL - quad->level);
    
  // Get the u/v/w values within the filter octant
  double pt[3];
  pt[0] = -1.0 + 2.0*(node->x - quad->x)/hquad;
  pt[1] = -1.0 + 2.0*(node->y - quad->y)/hquad;
  // Get the Lagrange shape functions
  double N[4];
  FElibrary::biLagrangeSF(N, pt, 2);
  // ------------------------------------------------------------------
  // Get the dependent node information for this mesh
  const int *dep_ptr, *dep_conn;
  const double *dep_weights;
  filter->getDepNodeConn(&dep_ptr, &dep_conn, &dep_weights);

  // Get the octant array for the nodes
  TMRQuadrantArray *filter_nodes;
  filter->getNodes(&filter_nodes);
  
  // Store the weights for each node
  int nweights = 0;
  TMRIndexWeight weights[32];
    
  // Loop over the adjacent nodes within the filter
  for ( int jj = 0; jj < 2; jj++ ){
    for ( int ii = 0; ii < 2; ii++ ){
      // Set the weights
      double wval = N[ii + 2*jj];
            
      // Compute the location of the node
      TMRQuadrant p;
      p.face = quad->face;
      p.x = quad->x + hquad*ii;
      p.y = quad->y + hquad*jj;
     
      // Transform the node into the appropriate location
      filter->transformNode(&p);
            
      // Search for the node p within the octant
      const int use_node_search = 1;
      TMRQuadrant *t = filter_nodes->contains(&p, use_node_search);

      // Get the node number
      int node = t->tag;
      if (node >= 0){
        weights[nweights].index = node;
        weights[nweights].weight = wval;
        nweights++;
      }
      else {
        node = -node-1;
        for ( int jp = dep_ptr[node]; jp < dep_ptr[node+1]; jp++ ){
          int dep_node = dep_conn[jp];
          weights[nweights].index = dep_node;
          weights[nweights].weight = wval*dep_weights[jp];
          nweights++;
        } // end for int jp
      } // end else
    } // end for int ii 
  } // end for int jj 
  // ------------------------------------------------------------
  // Sort and sum the array of weights - there are only 4 nodes
  // per filter point at most
  nweights = TMRIndexWeight::uniqueSort(weights, nweights);
  memcpy(welem, weights, nweights*sizeof(TMRIndexWeight));
}

/*
  Create all of the elements for the topology optimization problem
*/
void TMRQuadTACSTopoCreator::createElements( int order,
                                             TMRQuadForest *forest,
                                             int num_elements,
                                             TACSElement **elements ){
  // Get the MPI communicator
  int mpi_rank, mpi_size;
  MPI_Comm comm = forest->getMPIComm();
  MPI_Comm_rank(comm, &mpi_rank);
  MPI_Comm_size(comm, &mpi_size);

  // Get the quadrants associated with the forest
  TMRQuadrantArray *quadrants;
  forest->getQuadrants(&quadrants);
  // Get the array of quadrants from the forest
  int num_quads;
  TMRQuadrant *quads;
  quadrants->getArray(&quads, &num_quads);

  // Create a queue for the external quadrants
  TMRQuadrantQueue *queue = new TMRQuadrantQueue();

  // The number of weights/element
  const int nweights = 4;
  // Allocate the weights for all of the local elements 
  TMRIndexWeight *weights = new TMRIndexWeight[ nweights*num_quads ];
  for ( int i = 0; i < num_quads; i++ ){
    // Get the original quadrant from the forest    
    TMRQuadrant node = quads[i];

    // Compute the half the edge length of the quadrant
    const int32_t h_half = 1 << (TMR_MAX_LEVEL - (quads[i].level + 1));

    // Place the quadrant node at the element mid-point location
    node.x += h_half;
    node.y += h_half;
    
    // No need to transform the quadrant since this will always lie
    // strictly in the interior of the owner quadtree. Find the
    // enclosing quadrant within the filter. If it does not exist on
    // this processor, add it to the external queue.
    TMRQuadrant *t = filter->findEnclosing(&node);

    if (!t){
      // Push the quadrant to the external queue. We will handle these
      // cases seperately after a collective communication.
      queue->push(&node);
      weights[nweights*i].index = -1;
    }
    else {
      computeWeights(t, &node, &weights[nweights*i]);
    }
  }

  // Create a list of quadrants that are external
  TMRQuadrantArray *nodes = queue->toArray();
  delete queue;
  
  // Distribute the nodes to the processors that own them
  int use_tags = 0;
  int *send_ptr, *recv_ptr;
  TMRQuadrantArray *dist_nodes = filter->distributeQuadrants(nodes, use_tags,
                                                             &send_ptr, &recv_ptr);
  delete nodes;
  
  // Get the external nodes that are local to this processor and
  // compute their weights
  int dist_size;
  TMRQuadrant *dist_array;
  dist_nodes->getArray(&dist_array, &dist_size);

  // Create the distributed weights
  TMRIndexWeight *dist_weights = new TMRIndexWeight[ nweights*dist_size ];
  for ( int i = 0; i < dist_size; i++ ){
    TMRQuadrant *t = filter->findEnclosing(&dist_array[i]);
    if (t){
      computeWeights(t, &dist_array[i], &dist_weights[nweights*i]);
    }
  }

  // The distributed nodes are no longer required
  delete dist_nodes;

  // Compute the number of sends and recvs that were performed.
  int nsends = 0, nrecvs = 0;
  for ( int i = 0; i < mpi_size; i++ ){
    if (i != mpi_rank){
      if (send_ptr[i+1] - send_ptr[i] > 0){
        nsends++;
      }
      if (recv_ptr[i+1] - recv_ptr[i] > 0){
        nrecvs++;
      }
    }
  }
  // Now prepare to reverse the communication to distribute the
  // weights back to the processors that need them. First allocate
  // space for the requests
  MPI_Request *send_request = new MPI_Request[ nrecvs ];

  // Allocate space for the new weights
  TMRIndexWeight *new_weights = new TMRIndexWeight[ nweights*send_ptr[mpi_size] ];

  // Loop over all the ranks and send 
  for ( int i = 0, j = 0; i < mpi_size; i++ ){
    if (i != mpi_rank && 
        recv_ptr[i+1] - recv_ptr[i] > 0){
      // Post the send to the destination
      int count = nweights*(recv_ptr[i+1] - recv_ptr[i]);
      MPI_Isend(&dist_weights[nweights*recv_ptr[i]], count, 
                TMRIndexWeight_MPI_type,
                i, 0, comm, &send_request[j]);
      j++;
    }
  }

  // Loop over the recieve calls
  for ( int i = 0; i < mpi_size; i++ ){
    if (i != mpi_rank && 
        send_ptr[i+1] > send_ptr[i]){
      int count = nweights*(send_ptr[i+1] - send_ptr[i]);
      MPI_Recv(&new_weights[nweights*send_ptr[i]], count, 
               TMRIndexWeight_MPI_type,
               i, 0, comm, MPI_STATUS_IGNORE);
    }
  }

  // Wait for any remaining sends to complete
  MPI_Waitall(nrecvs, send_request, MPI_STATUSES_IGNORE);

  // Now place the weights back into their original locations
  for ( int i = 0, j = 0; i < num_quads && j < send_ptr[mpi_size]; i++ ){
    if (weights[nweights*i].index == -1){
      memcpy(&weights[nweights*i], &new_weights[nweights*j], 
             nweights*sizeof(TMRIndexWeight));
      j++;
    }
  }
  delete [] new_weights;
  delete [] send_request;
  delete [] send_ptr;
  delete [] recv_ptr;
  delete [] dist_weights;
  // The node numbers within the weights are global. Convert them into
  // a local node ordering and create a list of the external node
  // numbers referenced by the weights.

  // Get the node range for the filter design variables
  const int *filter_range;
  filter->getOwnedNodeRange(&filter_range);

  // The number of local nodes
  int num_filter_local = filter_range[mpi_rank+1] - filter_range[mpi_rank];

  // Get the dependent node information for this mesh
  const int *dep_ptr, *dep_conn;
  const double *dep_weights;
  int num_dep_nodes = filter->getDepNodeConn(&dep_ptr, &dep_conn,
                                             &dep_weights);

  // Get the external numbers from the filter itself
  int *filter_ext;
  int num_filter_ext = filter->getExtNodeNums(&filter_ext);

  // Count up all the external nodes
  int num_ext = 0;
  int max_ext_nodes = nweights*num_quads + dep_ptr[num_dep_nodes] + num_filter_ext;
  int *ext_nodes = new int[ max_ext_nodes ];

  // Add the external nodes from the filter
  for ( int i = 0; i < num_filter_ext; i++ ){
    ext_nodes[num_ext] = filter_ext[i];
    num_ext++;
  }
  delete [] filter_ext;

  // Add the external nodes from the dependent connectivity
  for ( int i = 0; i < dep_ptr[num_dep_nodes]; i++ ){
    int node = dep_conn[i];
    if (node < filter_range[mpi_rank] || 
        node >= filter_range[mpi_rank+1]){
      ext_nodes[num_ext] = node;
      num_ext++;
    }    
  }

  // Add the external nodes from the element-level connectivity
  for ( int i = 0; i < nweights*num_quads; i++ ){
    int node = weights[i].index;
    if (node < filter_range[mpi_rank] || 
        node >= filter_range[mpi_rank+1]){
      ext_nodes[num_ext] = node;
      num_ext++;
    }
  }
  // Sort the external array of nodes
  qsort(ext_nodes, num_ext, sizeof(int), compare_integers);

  // Remove duplicates from the array
  int len = 0;
  for ( int i = 0; i < num_ext; i++, len++ ){
    while ((i < num_ext-1) && (ext_nodes[i] == ext_nodes[i+1])){
      i++;
    }
    if (i != len){
      ext_nodes[len] = ext_nodes[i];
    }
  }
  // Truncate the array and delete the old array
  int num_ext_nodes = len;
  int *ext_node_nums = new int[ len ];
  memcpy(ext_node_nums, ext_nodes, len*sizeof(int));
  delete [] ext_nodes;

  // Set up the external filter indices for this filter.  The indices
  // objects steals the array for the external nodes.
  filter_indices = new TACSBVecIndices(&ext_node_nums, num_ext_nodes);
  filter_indices->incref();
  filter_indices->setUpInverse();

  // Scan through all of the weights and convert them to the local
  // ordering
  for ( int i = 0; i < nweights*num_quads; i++ ){
    int node = weights[i].index;
    if (node >= filter_range[mpi_rank] && node < filter_range[mpi_rank+1]){
      node = node - filter_range[mpi_rank];
    }
    else {
      node = num_filter_local + filter_indices->findIndex(node);
    }
    weights[i].index = node;
  }
  
  for ( int i = 0; i < num_quads; i++ ){
    // Allocate the stiffness object
    PlaneStressStiffness *stiff = 
      new TMRQuadStiffness(&weights[nweights*i], nweights, 
                           properties.rho, properties.E, properties.nu, 
                           properties.ys, properties.q);
    if (order == 2){
      elements[i] = new PlaneStressQuad<2>(stiff);
    }
    else {
      elements[i] = new PlaneStressQuad<3>(stiff);
    }
  }

  delete [] weights;  
=======
>>>>>>> c74f34ca
}<|MERGE_RESOLUTION|>--- conflicted
+++ resolved
@@ -1,8 +1,10 @@
 #include "TMR_TACSTopoCreator.h"
 #include "TMROctStiffness.h"
+#include "TMRQuadStiffness.h"
 #include "FElibrary.h"
 #include "Solid.h"
 #include "PlaneStressQuad.h"
+
 /*
   Compare integers for sorting
 */
@@ -500,14 +502,12 @@
   }
 
   delete [] weights;
-<<<<<<< HEAD
 }
 
 /*
   Set up a creator class for the given filter problem
 */
 TMRQuadTACSTopoCreator::TMRQuadTACSTopoCreator( TMRBoundaryConditions *_bcs,
-                                                TMRQuadStiffnessProperties _props,
                                                 TMRQuadForest *_filter ):
 TMRQuadTACSCreator(_bcs){
   // Reference the filter
@@ -518,9 +518,6 @@
   MPI_Comm comm = filter->getMPIComm();
   MPI_Comm_rank(comm, &mpi_rank);
 
-  // Set the material properties
-  properties = _props;
-
   // Create the nodes within the filter
   filter->createNodes(2);
 
@@ -539,6 +536,7 @@
   // Set the filter indices to NULL
   filter_indices = NULL;
 }
+
 /*
   Free the creator object
 */
@@ -547,8 +545,9 @@
   filter_map->decref();
   if (filter_indices){ filter_indices->decref(); }
 }
-// Get the underlying information about the
-void TMRQuadTACSTopoCreator::getForest( TMRQuadForest **_filter ){
+
+// Get the underlying information about the problem
+void TMRQuadTACSTopoCreator::getFilter( TMRQuadForest **_filter ){
   *_filter = filter;
 }
 
@@ -559,6 +558,7 @@
 void TMRQuadTACSTopoCreator::getIndices( TACSBVecIndices **_indices ){
   *_indices = filter_indices;
 }
+
 /*
   Create the connectivity
 */
@@ -585,6 +585,9 @@
   *_num_elements = num_elements;  
 }
 
+/*
+  Compute the weights associated with the given quadrant
+*/
 void TMRQuadTACSTopoCreator::computeWeights( TMRQuadrant *quad,
                                              TMRQuadrant *node,
                                              TMRIndexWeight *welem ){
@@ -674,6 +677,7 @@
   // Get the quadrants associated with the forest
   TMRQuadrantArray *quadrants;
   forest->getQuadrants(&quadrants);
+
   // Get the array of quadrants from the forest
   int num_quads;
   TMRQuadrant *quads;
@@ -721,8 +725,8 @@
   // Distribute the nodes to the processors that own them
   int use_tags = 0;
   int *send_ptr, *recv_ptr;
-  TMRQuadrantArray *dist_nodes = filter->distributeQuadrants(nodes, use_tags,
-                                                             &send_ptr, &recv_ptr);
+  TMRQuadrantArray *dist_nodes = 
+    filter->distributeQuadrants(nodes, use_tags, &send_ptr, &recv_ptr);
   delete nodes;
   
   // Get the external nodes that are local to this processor and
@@ -761,7 +765,8 @@
   MPI_Request *send_request = new MPI_Request[ nrecvs ];
 
   // Allocate space for the new weights
-  TMRIndexWeight *new_weights = new TMRIndexWeight[ nweights*send_ptr[mpi_size] ];
+  TMRIndexWeight *new_weights = 
+    new TMRIndexWeight[ nweights*send_ptr[mpi_size] ];
 
   // Loop over all the ranks and send 
   for ( int i = 0, j = 0; i < mpi_size; i++ ){
@@ -798,11 +803,13 @@
       j++;
     }
   }
+
   delete [] new_weights;
   delete [] send_request;
   delete [] send_ptr;
   delete [] recv_ptr;
   delete [] dist_weights;
+  
   // The node numbers within the weights are global. Convert them into
   // a local node ordering and create a list of the external node
   // numbers referenced by the weights.
@@ -826,7 +833,8 @@
 
   // Count up all the external nodes
   int num_ext = 0;
-  int max_ext_nodes = nweights*num_quads + dep_ptr[num_dep_nodes] + num_filter_ext;
+  int max_ext_nodes = nweights*num_quads + 
+    dep_ptr[num_dep_nodes] + num_filter_ext;
   int *ext_nodes = new int[ max_ext_nodes ];
 
   // Add the external nodes from the filter
@@ -892,22 +900,15 @@
     }
     weights[i].index = node;
   }
-  
+
+  // Loop over the octants
+  quadrants->getArray(&quads, &num_quads);
   for ( int i = 0; i < num_quads; i++ ){
     // Allocate the stiffness object
-    PlaneStressStiffness *stiff = 
-      new TMRQuadStiffness(&weights[nweights*i], nweights, 
-                           properties.rho, properties.E, properties.nu, 
-                           properties.ys, properties.q);
-    if (order == 2){
-      elements[i] = new PlaneStressQuad<2>(stiff);
-    }
-    else {
-      elements[i] = new PlaneStressQuad<3>(stiff);
-    }
-  }
-
+    elements[i] = createElement(order, &quads[i], 
+                                &weights[nweights*i], nweights);
+  }
+
+  // Free the weights
   delete [] weights;  
-=======
->>>>>>> c74f34ca
 }