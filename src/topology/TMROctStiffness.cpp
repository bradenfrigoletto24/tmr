/*
  This file is part of the package TMR for adaptive mesh refinement.

  Copyright (C) 2015 Georgia Tech Research Corporation.
  Additional copyright (C) 2015 Graeme Kennedy.
  All rights reserved.

  TMR is licensed under the Apache License, Version 2.0 (the "License");
  you may not use this software except in compliance with the License.
  You may obtain a copy of the License at

    http://www.apache.org/licenses/LICENSE-2.0
  
  Unless required by applicable law or agreed to in writing, software
  distributed under the License is distributed on an "AS IS" BASIS,
  WITHOUT WARRANTIES OR CONDITIONS OF ANY KIND, either express or implied.
  See the License for the specific language governing permissions and
  limitations under the License.
*/

#include "TMROctStiffness.h"

/*
  Create the octree stiffness object based on an interpolation from
  the filter variables
*/
TMROctStiffness::TMROctStiffness( TMRIndexWeight *_weights,
                                  int _nweights,
                                  TMRStiffnessProperties *_props,
                                  double _q, double _eps ){
  // Record the density, Poisson ratio, D and the shear modulus
  props = _props;
  props->incref();
  q = _q;
  eps = _eps;

  // Set the weights/local indices
  nweights = _nweights;
  weights = new TMRIndexWeight[ nweights ];
  memcpy(weights, _weights, nweights*sizeof(TMRIndexWeight));
  
  // Set the initial value for the densities
  nvars = 1;
  rho[0] = 0.95;
  if (props->nmats > 1){
    nvars = props->nmats+1;
    rho[0] = 1.0;
    for ( int j = 1; j < nvars; j++ ){
      rho[j] = 1.0/(nvars-1);
    }
  }  
}

/*
  Decref the props
*/
TMROctStiffness::~TMROctStiffness(){
  props->decref();
  delete [] weights;
}

/*
  Loop over the design variable inputs and compute the local value of
  the density
*/
void TMROctStiffness::setDesignVars( const TacsScalar x[], int numDVs ){
  for ( int j = 0; j < nvars; j++ ){
    rho[j] = 0.0;
    for ( int i = 0; i < nweights; i++ ){
      rho[j] += weights[i].weight*x[nvars*weights[i].index + j];
    }
  }
}

/*
  Get the design variable values

  This is not possible to back out once the density is computed, so
  instead we use a constant value of 0.95 as the output.
*/
void TMROctStiffness::getDesignVars( TacsScalar x[], int numDVs ){
  if (nvars == 1){
    for ( int i = 0; i < nweights; i++ ){
      if (weights[i].index >= 0 && weights[i].index < numDVs){
        x[weights[i].index] = 0.95;
      }
    }
  }
  else {
    for ( int j = 0; j < nvars; j++ ){
      TacsScalar value = 0.5;
      if (j > 1){
        value = 0.5/(nvars-1);
      }
      for ( int i = 0; i < nweights; i++ ){
        if (weights[i].index >= 0 && weights[i].index < numDVs){
          x[nvars*weights[i].index + j] = value;
        }
      }
    }
  }
}

/*
  Retrieve the range of the design variable values
*/
void TMROctStiffness::getDesignVarRange( TacsScalar lb[], 
                                         TacsScalar ub[], int numDVs ){
  if (nvars == 1){
    for ( int i = 0; i < nweights; i++ ){
      if (weights[i].index >= 0 && weights[i].index < numDVs){
        lb[weights[i].index] = 0.0;
        ub[weights[i].index] = 1.0;
      }
    }
  }
  else {
    for ( int j = 0; j < nvars; j++ ){
      for ( int i = 0; i < nweights; i++ ){
        if (weights[i].index >= 0 && weights[i].index < numDVs){
          lb[nvars*weights[i].index + j] = 0.0;
          ub[nvars*weights[i].index + j] = 1e30;
        }
      }
    }
  }
}

/*
  Given the values of everything, compute the stress
*/
void TMROctStiffness::calculateStress( const double pt[],
                                       const TacsScalar e[], 
                                       TacsScalar s[] ){
  if (nvars == 1){
    // Compute the penalized stiffness
    TacsScalar penalty = rho[0]/(1.0 + q*(1.0 - rho[0]));

    // Extract the properties
    TacsScalar nu = props->nu[0];
    TacsScalar D = props->D[0];
    TacsScalar G = props->G[0];

    TacsScalar Dp = (penalty + eps)*D;
    TacsScalar Gp = (penalty + eps)*G;
    s[0] = Dp*((1.0 - nu)*e[0] + nu*(e[1] + e[2]));
    s[1] = Dp*((1.0 - nu)*e[1] + nu*(e[0] + e[2]));
    s[2] = Dp*((1.0 - nu)*e[2] + nu*(e[0] + e[1]));
    s[3] = Gp*e[3];
    s[4] = Gp*e[4];
    s[5] = Gp*e[5];
  }
  else {
    // Compute the penalized stiffness
    s[0] = s[1] = s[2] = s[3] = s[4] = s[5] = 0.0;
    for ( int j = 1; j < nvars; j++ ){
      // Compute the penalty
      TacsScalar penalty = rho[j]/(1.0 + q*(1.0 - rho[j]));

      // Extract the properties
      TacsScalar nu = props->nu[j-1];
      TacsScalar D = props->D[j-1];
      TacsScalar G = props->G[j-1];

      // Add the penalized value
      TacsScalar Dp = (penalty + eps)*D;
      TacsScalar Gp = (penalty + eps)*G;
      s[0] += Dp*((1.0 - nu)*e[0] + nu*(e[1] + e[2]));
      s[1] += Dp*((1.0 - nu)*e[1] + nu*(e[0] + e[2]));
      s[2] += Dp*((1.0 - nu)*e[2] + nu*(e[0] + e[1]));
      s[3] += Gp*e[3];
      s[4] += Gp*e[4];
      s[5] += Gp*e[5];
    }
  }
}

/*
  Add the derivative of the product of the stress with the vector psi
  times alpha to the design variable array dvSens
*/
void TMROctStiffness::addStressDVSens( const double pt[], 
                                       const TacsScalar e[], 
                                       TacsScalar alpha, 
                                       const TacsScalar psi[], 
                                       TacsScalar fdvSens[], int dvLen ){
  if (nvars == 1){
    // Compute the derivative of the penalty
    TacsScalar penalty = 
      (q + 1.0)/((1.0 + q*(1.0 - rho[0]))*(1.0 + q*(1.0 - rho[0])));

    // Extract the properties
    TacsScalar nu = props->nu[0];
    TacsScalar D = props->D[0];
    TacsScalar G = props->G[0];

    TacsScalar Dp = alpha*penalty*D;
    TacsScalar Gp = alpha*penalty*G;
    TacsScalar s[6];
    s[0] = Dp*((1.0 - nu)*e[0] + nu*(e[1] + e[2]));
    s[1] = Dp*((1.0 - nu)*e[1] + nu*(e[0] + e[2]));
    s[2] = Dp*((1.0 - nu)*e[2] + nu*(e[0] + e[1]));
    s[3] = Gp*e[3];
    s[4] = Gp*e[4];
    s[5] = Gp*e[5];
    
    for ( int i = 0; i < nweights; i++ ){
      fdvSens[weights[i].index] += 
        weights[i].weight*(s[0]*psi[0] + s[1]*psi[1] + s[2]*psi[2] + 
                           s[3]*psi[3] + s[4]*psi[4] + s[5]*psi[5]);
    }
  }
  else {
    for ( int j = 1; j < nvars; j++ ){
      // Compute the penalty
      TacsScalar penalty = 
        (q + 1.0)/((1.0 + q*(1.0 - rho[j]))*(1.0 + q*(1.0 - rho[j])));

      // Extract the properties
      TacsScalar nu = props->nu[j-1];
      TacsScalar D = props->D[j-1];
      TacsScalar G = props->G[j-1];

      // Add the result to the derivative
      TacsScalar Dp = alpha*penalty*D;
      TacsScalar Gp = alpha*penalty*G;
      TacsScalar s[6];
      s[0] = Dp*((1.0 - nu)*e[0] + nu*(e[1] + e[2]));
      s[1] = Dp*((1.0 - nu)*e[1] + nu*(e[0] + e[2]));
      s[2] = Dp*((1.0 - nu)*e[2] + nu*(e[0] + e[1]));
      s[3] = Gp*e[3];
      s[4] = Gp*e[4];
      s[5] = Gp*e[5];
    
      for ( int i = 0; i < nweights; i++ ){
        fdvSens[nvars*weights[i].index + j] += 
          weights[i].weight*(s[0]*psi[0] + s[1]*psi[1] + s[2]*psi[2] + 
                             s[3]*psi[3] + s[4]*psi[4] + s[5]*psi[5]);
      }
    }
  }
}

/*
  Compute the density of the material as a linear function of the
  element-wise density
*/
void TMROctStiffness::getPointwiseMass( const double pt[], 
                                        TacsScalar mass[] ){
  if (nvars == 1){
    mass[0] = rho[0]*props->density[0];
  }
  else {
    mass[0] = 0.0;
    for ( int j = 1; j < nvars; j++ ){
      mass[0] += rho[j]*props->density[j-1];
    }
  }
}

/*
  Compute the derivative of the pointwise mass as function of the design
  variable values
*/
void TMROctStiffness::addPointwiseMassDVSens( const double pt[], 
                                              const TacsScalar alpha[],
                                              TacsScalar dvSens[], 
                                              int dvLen ){
  if (nvars == 1){
    TacsScalar scale = props->density[0]*alpha[0];
    for ( int i = 0; i < nweights; i++ ){
      dvSens[weights[i].index] += scale*weights[i].weight;
    }
  }
  else {
    for ( int j = 1; j < nvars; j++ ){
      TacsScalar scale = props->density[j-1]*alpha[0];
      for ( int i = 0; i < nweights; i++ ){
        dvSens[nvars*weights[i].index + j] += scale*weights[i].weight;
      }
    }
  }
}

// Evaluate the failure criteria
void TMROctStiffness::failure( const double pt[], 
                               const TacsScalar e[],
<<<<<<< HEAD
                               TacsScalar *fail ){
=======
                               TacsScalar * fail ){
>>>>>>> b5fa3788
  if (nvars == 1){
    // Use the von Mises failure criterion
    // Compute the relaxation factor
    TacsScalar r_factor = 1.0;
    TacsScalar xw = 1.0*rho[0];
    if (eps > 0.0){      
      r_factor = xw/(eps*(1.0-xw)+xw);
    }
    else {
      TacsScalar p = -1.0*eps;
      r_factor = pow(xw,p);
    }
    // Extract the properties
    TacsScalar nu = props->nu[0];
    TacsScalar D = props->D[0];
    TacsScalar G = props->G[0];
    TacsScalar ys = props->ys[0];
    TacsScalar s[6];
   
    // Compute the resulting stress
    s[0] = D*((1.0 - nu)*e[0] + nu*(e[1] + e[2]));
    s[1] = D*((1.0 - nu)*e[1] + nu*(e[0] + e[2]));
    s[2] = D*((1.0 - nu)*e[2] + nu*(e[0] + e[1]));
    s[3] = G*e[3];
    s[4] = G*e[4];
    s[5] = G*e[5];
    
    *fail = r_factor*VonMisesFailure3D(s,ys);
  }
  else {
    printf("Not implemented yet \n");
  }
}
// Evaluate the failure criteria w.r.t. design variables
void TMROctStiffness::addFailureDVSens( const double pt[], 
                                        const TacsScalar e[],
                                        TacsScalar alpha,
                                        TacsScalar dvSens[], 
                                        int dvLen ){
  if (nvars == 1){
    // Compute the relaxation factor
    TacsScalar r_factor_sens = 0.0;
    TacsScalar xw = 1.0*rho[0];
    if (eps > 0.0){
      TacsScalar d = 1.0/(eps*(1.0-xw)+xw);
      r_factor_sens = eps*d*d;
    }
    else {
      TacsScalar p = -1.0*eps;
      r_factor_sens = pow(xw,p-1)*p;
    }
    // Extract the properties
    TacsScalar nu = props->nu[0];
    TacsScalar D = props->D[0];
    TacsScalar G = props->G[0];
    TacsScalar ys = props->ys[0];
    TacsScalar s[6];
    // Compute the resulting stress
    s[0] = D*((1.0 - nu)*e[0] + nu*(e[1] + e[2]));
    s[1] = D*((1.0 - nu)*e[1] + nu*(e[0] + e[2]));
    s[2] = D*((1.0 - nu)*e[2] + nu*(e[0] + e[1]));
    s[3] = G*e[3];
    s[4] = G*e[4];
    s[5] = G*e[5];

    TacsScalar fail = VonMisesFailure3D(s,ys);
    TacsScalar inner = alpha*r_factor_sens*fail;
    for ( int i = 0; i < nweights; i++ ){
      dvSens[weights[i].index] += weights[i].weight*inner;
    }
  }
  else {
    printf("Not implemented yet \n");
  }
}
void TMROctStiffness::failureStrainSens( const double pt[], 
                                         const TacsScalar e[],
                                         TacsScalar sens[]){
  if (nvars == 1){ 
    TacsScalar s[6], ps_sens[6];
    // Use the von Mises failure criterion
    // Compute the relaxation factor
    TacsScalar r_factor = 1.0;
    TacsScalar xw = 1.0*rho[0];
    if (eps > 0.0){
      r_factor = xw/(eps*(1.0-xw)+xw);
    }
    else {
      TacsScalar p = -1.0*eps;
      r_factor = pow(xw,p);
    }
    // Extract the properties
    TacsScalar nu = props->nu[0];
    TacsScalar D = props->D[0];
    TacsScalar G = props->G[0];
    TacsScalar ys = props->ys[0];
    // Compute the resulting stress
    s[0] = D*((1.0 - nu)*e[0] + nu*(e[1] + e[2]));
    s[1] = D*((1.0 - nu)*e[1] + nu*(e[0] + e[2]));
    s[2] = D*((1.0 - nu)*e[2] + nu*(e[0] + e[1]));
    s[3] = G*e[3];
    s[4] = G*e[4];
    s[5] = G*e[5];
    TacsScalar fail = VonMisesFailure3DStressSens(ps_sens, s, ys);
<<<<<<< HEAD
=======
  
>>>>>>> b5fa3788
    sens[0] = r_factor*D*((1.0-nu)*ps_sens[0] + nu*(ps_sens[1] +
                                                    ps_sens[2]));
    sens[1] = r_factor*D*((1.0-nu)*ps_sens[1] + nu*(ps_sens[0] +
                                                    ps_sens[2]));
    sens[2] = r_factor*D*((1.0-nu)*ps_sens[2] + nu*(ps_sens[0] +
                                                    ps_sens[1]));
      
    sens[3] = r_factor*G*ps_sens[3];
    sens[4] = r_factor*G*ps_sens[4];
    sens[5] = r_factor*G*ps_sens[5];
  }
  else {
    printf("Not implemented yet \n");
  }
}

<<<<<<< HEAD

=======
>>>>>>> b5fa3788
/*
  Create the octree stiffness object based on an interpolation from
  the filter variables
*/
TMRLinearOctStiffness::TMRLinearOctStiffness( TMRIndexWeight *_weights,
                                              int _nweights,
                                              TacsScalar _x_init,
                                              TacsScalar _density,
                                              TacsScalar E, 
                                              TacsScalar _nu,
                                              double _q,
                                              PenaltyType _type,
                                              double _eps ){
  // Record the density, Poisson ratio, D and the shear modulus
  density = _density;
  nu = _nu;
  D = E/((1.0 + nu)*(1.0 - 2.0*nu));
  G = 0.5*E/(1.0 + nu);
  q = _q;
  penalty_type = _type;
  eps = _eps;

  // Set the initial values of the linearization
  rho_const = eps;
  rho_linear = 1.0;

  // Set the weights/local indices
  nweights = _nweights;
  memcpy(weights, _weights, nweights*sizeof(TMRIndexWeight));

  // Set the lower bound for the design variables
  for ( int i = 0; i < nweights; i++ ){
    x_vals[i] = _x_init;
    x_lb[i] = 0.0;
  }

  // Set the initial value for the density
  rho = 0.95;
}

// Set the default penalty type
TMRLinearOctStiffness::PenaltyType 
TMRLinearOctStiffness::penalty_type = TMRLinearOctStiffness::SIMP;

/*
  Loop over the design variable inputs and compute the local value of
  the density
*/
void TMRLinearOctStiffness::setDesignVars( const TacsScalar x[], 
                                           int numDVs ){
  rho = 0.0;
  for ( int i = 0; i < nweights; i++ ){
    x_vals[i] = x[weights[i].index];
    rho += weights[i].weight*x[weights[i].index];
  }
}

/*
  Get the design variable values

  This is not possible to back out once the density is computed, so
  instead we use a constant value of 0.95 as the output.
*/
void TMRLinearOctStiffness::getDesignVars( TacsScalar x[], int numDVs ){
  for ( int i = 0; i < nweights; i++ ){
    if (weights[i].index >= 0 && weights[i].index < numDVs){
      x[weights[i].index] = x_vals[i];
    }
  }
}

/*
  Retrieve the range of the design variable values
*/
void TMRLinearOctStiffness::getDesignVarRange( TacsScalar lb[], 
                                               TacsScalar ub[], 
                                               int numDVs ){
  for ( int i = 0; i < nweights; i++ ){
    if (weights[i].index >= 0 && weights[i].index < numDVs){
      lb[weights[i].index] = x_lb[i];
      ub[weights[i].index] = 1.0;
    }
  }
}

/*
  Set the linearization
*/
void TMRLinearOctStiffness::setLinearization( TacsScalar _q,
                                              const TacsScalar x[], 
                                              int numDVs ){ 
  // Set the value of the RAMP penalization
  q = _q;

  // Compute the value of rho
  rho = 0.0;
  for ( int i = 0; i < nweights; i++ ){
    x_vals[i] = x[weights[i].index];
    rho += weights[i].weight*x[weights[i].index];
  }
 
  if (penalty_type == SIMP){
    // Set the linearization for the material weights
    if (q > 1.0){
      rho_const = pow(rho, q) + eps;
      rho_linear = q*pow(rho, q-1.0);
    
      // Set the lower bound
      for ( int i = 0; i < nweights; i++ ){
        x_lb[i] = ((q - 1.0)/q)*x_vals[i];
      }
    }
    else {
      rho_const = eps;
      rho_linear = 1.0;

      // Set the lower bound
      for ( int i = 0; i < nweights; i++ ){
        x_lb[i] = 0.0;
      }
    }
  }
  else {
    if (q > 0.0){
      // Set the linearization for the material weights
      rho_const = rho/(1.0 + q*(1.0 - rho)) + eps;
      rho_linear = (q + 1.0)/((1.0 + q*(1.0 - rho))*(1.0 + q*(1.0 - rho)));
    
      // Set the lower bound
      for ( int i = 0; i < nweights; i++ ){
        x_lb[i] = (q/(1.0 + q))*x_vals[i];
      }
    }
    else {
      rho_const = eps;
      rho_linear = 1.0;

      // Set the lower bound
      for ( int i = 0; i < nweights; i++ ){
        x_lb[i] = 0.0;
      }
    }
  }
}

/*
  Given the values of everything, compute the stress
*/
void TMRLinearOctStiffness::calculateStress( const double pt[],
                                             const TacsScalar e[], 
                                             TacsScalar s[] ){
  // Compute the penalized stiffness
  TacsScalar Dp = (rho_const + rho_linear*rho)*D;
  TacsScalar Gp = (rho_const + rho_linear*rho)*G;
  s[0] = Dp*((1.0 - nu)*e[0] + nu*(e[1] + e[2]));
  s[1] = Dp*((1.0 - nu)*e[1] + nu*(e[0] + e[2]));
  s[2] = Dp*((1.0 - nu)*e[2] + nu*(e[0] + e[1]));
  s[3] = Gp*e[3];
  s[4] = Gp*e[4];
  s[5] = Gp*e[5];
}

/*
  Add the derivative of the product of the stress with the vector psi
  times alpha to the design variable array dvSens
*/
void TMRLinearOctStiffness::addStressDVSens( const double pt[], 
                                             const TacsScalar e[], 
                                             TacsScalar alpha, 
                                             const TacsScalar psi[], 
                                             TacsScalar fdvSens[], 
                                             int dvLen ){
  TacsScalar Dp = alpha*rho_linear*D;
  TacsScalar Gp = alpha*rho_linear*G;
  TacsScalar s[6];
  s[0] = Dp*((1.0 - nu)*e[0] + nu*(e[1] + e[2]));
  s[1] = Dp*((1.0 - nu)*e[1] + nu*(e[0] + e[2]));
  s[2] = Dp*((1.0 - nu)*e[2] + nu*(e[0] + e[1]));
  s[3] = Gp*e[3];
  s[4] = Gp*e[4];
  s[5] = Gp*e[5];

  for ( int i = 0; i < nweights; i++ ){
    fdvSens[weights[i].index] += 
      weights[i].weight*(s[0]*psi[0] + s[1]*psi[1] + s[2]*psi[2] + 
                         s[3]*psi[3] + s[4]*psi[4] + s[5]*psi[5]);
  }
}

/*
  Compute the density of the material as a linear function of the
  element-wise density
*/
void TMRLinearOctStiffness::getPointwiseMass( const double pt[], 
                                              TacsScalar mass[] ){
  mass[0] = rho*density;
}

/*
  Compute the derivative of the pointwise mass as function of the design
  variable values
*/
void TMRLinearOctStiffness::addPointwiseMassDVSens( const double pt[], 
                                                    const TacsScalar alpha[],
                                                    TacsScalar dvSens[], 
                                                    int dvLen ){
  TacsScalar scale = density*alpha[0];
  for ( int i = 0; i < nweights; i++ ){
    dvSens[weights[i].index] += scale*weights[i].weight;
  }
}

/*
  Compute the derivative of the stress projected onto the provided
  design variable vector.
*/
void TMRLinearOctStiffness::calcStressDVProject( const double pt[],
                                                 const TacsScalar e[],
                                                 const TacsScalar px[],
                                                 int dvLen, 
                                                 TacsScalar s[] ){
  TacsScalar alpha = 0.0;
  for ( int i = 0; i < nweights; i++ ){
    alpha += px[i]*weights[i].weight;
  }

  // Compute the product of the stress derivative times px
  TacsScalar Dp = alpha*rho_linear*D;
  TacsScalar Gp = alpha*rho_linear*G;
  s[0] = Dp*((1.0 - nu)*e[0] + nu*(e[1] + e[2]));
  s[1] = Dp*((1.0 - nu)*e[1] + nu*(e[0] + e[2]));
  s[2] = Dp*((1.0 - nu)*e[2] + nu*(e[0] + e[1]));
  s[3] = Gp*e[3];
  s[4] = Gp*e[4];
  s[5] = Gp*e[5];
}<|MERGE_RESOLUTION|>--- conflicted
+++ resolved
@@ -285,11 +285,7 @@
 // Evaluate the failure criteria
 void TMROctStiffness::failure( const double pt[], 
                                const TacsScalar e[],
-<<<<<<< HEAD
                                TacsScalar *fail ){
-=======
-                               TacsScalar * fail ){
->>>>>>> b5fa3788
   if (nvars == 1){
     // Use the von Mises failure criterion
     // Compute the relaxation factor
@@ -394,10 +390,6 @@
     s[4] = G*e[4];
     s[5] = G*e[5];
     TacsScalar fail = VonMisesFailure3DStressSens(ps_sens, s, ys);
-<<<<<<< HEAD
-=======
-  
->>>>>>> b5fa3788
     sens[0] = r_factor*D*((1.0-nu)*ps_sens[0] + nu*(ps_sens[1] +
                                                     ps_sens[2]));
     sens[1] = r_factor*D*((1.0-nu)*ps_sens[1] + nu*(ps_sens[0] +
@@ -414,10 +406,6 @@
   }
 }
 
-<<<<<<< HEAD
-
-=======
->>>>>>> b5fa3788
 /*
   Create the octree stiffness object based on an interpolation from
   the filter variables
